--- conflicted
+++ resolved
@@ -39,18 +39,6 @@
 
     override fun attach(node: Node?) = throw Exception()
 
-<<<<<<< HEAD
-    override fun doProcessPackets(p: List<PacketInfo>) {
-        // Is this scheme always better? Or only when the list of
-        // packets is above a certain size?
-        transformPaths.forEach { conditionalPath ->
-            val pathPackets = p.filter { conditionalPath.predicate.test(it.packet) }
-            next(conditionalPath.path, pathPackets)
-        }
-    }
-
-=======
->>>>>>> 195b134a
     override fun visit(visitor: NodeVisitor) {
         visitor.visit(this)
         transformPaths.forEach { conditionalPath ->
