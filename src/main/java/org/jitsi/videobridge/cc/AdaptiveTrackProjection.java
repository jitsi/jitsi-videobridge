/*
 * Copyright @ 2019 8x8, Inc
 *
 * Licensed under the Apache License, Version 2.0 (the "License");
 * you may not use this file except in compliance with the License.
 * You may obtain a copy of the License at
 *
 *     http://www.apache.org/licenses/LICENSE-2.0
 *
 * Unless required by applicable law or agreed to in writing, software
 * distributed under the License is distributed on an "AS IS" BASIS,
 * WITHOUT WARRANTIES OR CONDITIONS OF ANY KIND, either express or implied.
 * See the License for the specific language governing permissions and
 * limitations under the License.
 */
package org.jitsi.videobridge.cc;

import org.jetbrains.annotations.*;
import org.jitsi.impl.neomedia.codec.video.vp8.*;
import org.jitsi.nlj.*;
import org.jitsi.nlj.format.*;
import org.jitsi.nlj.rtp.*;
import org.jitsi.nlj.util.PacketCache;
import org.jitsi.rtp.rtcp.*;
import org.jitsi.utils.logging.*;
import org.jitsi.videobridge.cc.vp8.*;
import org.jitsi_modified.impl.neomedia.rtp.MediaStreamTrackDesc;
import org.jitsi_modified.impl.neomedia.rtp.RTPEncodingDesc;
import org.json.simple.*;

import java.lang.ref.*;
import java.util.*;

/**
 * Filters the packets coming from a specific {@link MediaStreamTrackDesc}
 * based on the currently forwarded subjective quality index. It's also taking
 * care of upscaling and downscaling. It is also responsible for rewriting the
 * forwarded packets so that the the quality switches are transparent from the
 * receiver. See svc.md in the doc folder for more details.
 *
 * XXX A projection is a "function" of taking an element of one space and
 * somehow putting it on another space. This is what we're doing here, we're
 * taking a track of the ingress and we're projecting it to the egress,
 * depending on the encodings of the input track and how these encodings are
 * implemented (which depends on the codec that is used).
 *
 * Instances of this class are thread-safe.
 *
 * @author George Politis
 */
public class AdaptiveTrackProjection
{
    /**
     * The <tt>Logger</tt> used by the <tt>AdaptiveTrackProjection</tt> class
     * and its instances for logging output.
     */
    private static final Logger logger
        = Logger.getLogger(AdaptiveTrackProjection.class);

    /**
     * An empty array that is used as a return value when no packets need to be
     * piggy-backed.
     */
    public static final VideoRtpPacket[] EMPTY_PACKET_ARR = new VideoRtpPacket[0];

    /**
     * A {@link WeakReference} to the {@link MediaStreamTrackDesc} that owns
     * the packets that this instance filters.
     *
     * Note that we keep a {@link WeakReference} instead of a reference to allow
     * the channel/stream/etc objects to be de-allocated in case the sending
     * participant leaves the conference.
     */
    private final WeakReference<MediaStreamTrackDesc> weakSource;

    /**
     * The main SSRC of the source track (if simulcast is used, this is the SSRC
     * of the low-quality layer). We use it as the SSRC of the track projection
     * and also request keyframes from this SSRC.
     */
    private final long targetSsrc;

    private final DiagnosticContext diagnosticContext;

    /**
     * The payload specific track projection context that's responsible for
     * rewriting the packets of a projected track.
     *
     * XXX The more general scheme and more correct approach would be to have
     * the adaptive track projection manage a context per payload type. The
     * intention was to implement the more general approach but, at the time of
     * this righting, we have no use case for that right now nor an easy way to
     * test this dynamic payload type changes. So practically what happens is
     * that we create the context once, and it remains the same throughout the
     * life of the this instance. It's not really possible to simplify and make
     * the context final (=> create it during construction) because we need a
     * payload type (could be VP9, could be H264, could be VP8) so it has to be
     * created on packet arrival.
     */
    private AdaptiveTrackProjectionContext context;

    /**
     * The payload type that was used to determine the {@link #context} type.
     */
    private int contextPayloadType = -1;

    /**
     * The ideal quality index for this track projection.
     */
    private int idealIndex = RTPEncodingDesc.SUSPENDED_INDEX;

    /**
     * The target quality index for this track projection.
     */
    private int targetIndex = RTPEncodingDesc.SUSPENDED_INDEX;

    //TODO(brian): we need this to know which frameprojectioncontext to make
    // based on the payload type of a packet.  is there a better way?
    private final Map<Byte, PayloadType> payloadTypes = new HashMap<>();

    /**
     * Ctor.
     *
     * @param source the {@link MediaStreamTrackDesc} that owns the packets
     * that this instance filters.
     */
    AdaptiveTrackProjection(
        @NotNull DiagnosticContext diagnosticContext,
        @NotNull MediaStreamTrackDesc source,
        Runnable keyframeRequester)
    {
        weakSource = new WeakReference<>(source);
        targetSsrc = source.getRTPEncodings()[0].getPrimarySSRC();
        this.diagnosticContext = diagnosticContext;
        this.keyframeRequester = keyframeRequester;
    }

    /**
     * @return the {@link MediaStreamTrackDesc} that owns the packets that this
     * instance filters. Note that this may return null.
     */
    public MediaStreamTrackDesc getSource()
    {
        return weakSource.get();
    }

    /**
     * @return the ideal quality for this track projection.
     */
    int getIdealIndex()
    {
        return idealIndex;
    }

    /**
     * Update the ideal quality for this track projection.
     *
     * @param value the ideal quality for this track projection.
     */
    void setIdealIndex(int value)
    {
        idealIndex = value;
    }

    /**
     * Gets the target index value for this track projection.
     *
     * @return the target index value for this track projection.
     */
    int getTargetIndex()
    {
        return targetIndex;
    }

    /**
     * Sets the target index value for this track projection.
     *
     * @param value the new target index value for this track projection.
     */
    void setTargetIndex(int value)
    {
        targetIndex = value;
    }

    /**
     * The callback we'll invoke when we want to request a keyframe for a stream.
     */
    private final Runnable keyframeRequester;

    private final PacketCache packetCache
            = new PacketCache(packet -> packet instanceof VideoRtpPacket);

    /**
     * Determines whether an RTP packet needs to be accepted or not.
     *
     * @param videoRtpPacket the video RTP packet to determine whether to accept
     * or not.
     * @return true if the packet is accepted, false otherwise.
     */
    public boolean accept(@NotNull VideoRtpPacket videoRtpPacket)
    {
        AdaptiveTrackProjectionContext contextCopy = getContext(videoRtpPacket);
        if (contextCopy == null)
        {
            return false;
        }
        packetCache.insert(videoRtpPacket);

        // XXX We want to let the context know that the stream has been
        // suspended so that it can raise the needsKeyframe flag and also allow
        // it to compute a sequence number delta when the target becomes > -1.

        if (videoRtpPacket.getQualityIndex() < 0)
        {
<<<<<<< HEAD
            logger.warn(
                "Dropping an RTP packet, no quality index (SSRC=" +
                    videoRtpPacket.getSsrc() + ").");
            MediaStreamTrackDesc sourceTrack = getSource();
            if (sourceTrack != null)
            {
                logger.warn(
                    "Dropping an RTP packet, because the SSRC has not " +
                        "been signaled " + sourceTrack + ", " + videoRtpPacket);
=======
            MediaStreamTrackDesc sourceTrack = getSource();
            if (sourceTrack != null)
            {
                MediaStreamTrackReceiver mediaStreamTrackReceiver
                    = sourceTrack.getMediaStreamTrackReceiver();

                logger.warn(
                    "Dropping an RTP packet, because egress was unable " +
                        "to find an encoding for raw packet " +
                        mediaStreamTrackReceiver
                            .getStream().packetToString(rtpPacket)
                        + ". Ingress is aware of these tracks: "
                        + Arrays.toString(
                            mediaStreamTrackReceiver.getMediaStreamTracks()));
>>>>>>> b4f51cdb
            }
            else
            {
                logger.warn(
<<<<<<< HEAD
                    "Dropping an RTP packet. Source track is null and the SSRC " +
                        "has not been signaled " + videoRtpPacket);
=======
                    "Dropping an RTP packet, because egress was unable " +
                        "to find an encoding for raw packet " + rtpPacket);
>>>>>>> b4f51cdb
            }

            return false;
        }

        int targetIndexCopy = targetIndex;
        boolean accept = contextCopy.accept(
            videoRtpPacket, videoRtpPacket.getQualityIndex(), targetIndexCopy);

        // We check if the context needs a keyframe regardless of whether or not
        // the packet was accepted.
        //
        // XXX Upon reading this for the first time, one may think it's
        // sufficient to only check for needing a key frame if the packet wasn't
        // accepted. But this wouldn't be enough, as we may be accepting packets
        // of low-quality, while we wish to switch to high-quality.
        if (contextCopy.needsKeyframe()
            && targetIndexCopy > RTPEncodingDesc.SUSPENDED_INDEX)
        {
            MediaStreamTrackDesc source = getSource();
            if (source != null)
            {
                keyframeRequester.run();
            }
        }

        return accept;
    }

    /**
     * Gets or creates the adaptive track projection context that corresponds to
     * the payload type of the RTP packet that is specified as a parameter. If
     * the payload type is different from {@link #contextPayloadType}, then a
     * new adaptive track projection context is created that is appropriate for
     * the new payload type.
     *
     * Note that, at the time of this writing, there's no practical need for a
     * synchronized keyword because there's only one thread (the translator
     * thread) accessing this method at a time.
     *
     * @param rtpPacket the RTP packet of the adaptive track projection context
     * to get or create.
     * @return the adaptive track projection context that corresponds to
     * the payload type of the RTP packet that is specified as a parameter.
     */
    private synchronized
    AdaptiveTrackProjectionContext getContext(@NotNull VideoRtpPacket rtpPacket)
    {
        PayloadType payloadTypeObject;
        int payloadType = rtpPacket.getPayloadType();
        if (context == null || contextPayloadType != payloadType)
        {
            logger.debug(hashCode() + " TEMP: adaptive track projection " + hashCode() +
                    " creating context for payload type " + payloadType);
            payloadTypeObject = payloadTypes.get((byte)payloadType);
            if (payloadTypeObject == null)
            {
                logger.error("No payload type object signalled for payload type " + payloadType + " yet, " +
                        "cannot create track projection context");
                return null;
            }
        }
        else
        {
            // No need to call the expensive getDynamicRTPPayloadTypes.
            payloadTypeObject = context.getPayloadType();
        }

        if (payloadTypeObject instanceof Vp8PayloadType)
        {
            // Context switch between VP8 simulcast and VP8 non-simulcast (sort
            // of pretend that they're different codecs).
            //
            // HACK: When simulcast is activated, we also get temporal
            // scalability, conversely if temporal scalability is disabled
            // then simulcast is disabled.

            byte[] buf = rtpPacket.getBuffer();
            int payloadOffset = rtpPacket.getPayloadOffset(),
                payloadLen = rtpPacket.getPayloadLength();

            boolean hasTemporalLayerIndex = DePacketizer.VP8PayloadDescriptor
                .getTemporalLayerIndex(buf, payloadOffset, payloadLen) > -1;

            if (hasTemporalLayerIndex
                && !(context instanceof VP8AdaptiveTrackProjectionContext))
            {
                // context switch
                context = new VP8AdaptiveTrackProjectionContext(
                    diagnosticContext, payloadTypeObject, getRtpState());
                contextPayloadType = payloadType;
            }
            else if (!hasTemporalLayerIndex
                && !(context instanceof GenericAdaptiveTrackProjectionContext))
            {
                // context switch
                context = new GenericAdaptiveTrackProjectionContext(payloadTypeObject, getRtpState());
                contextPayloadType = payloadType;
            }

            // no context switch
            return context;
        }
        else if (context == null || contextPayloadType != payloadType)
        {
            context = new GenericAdaptiveTrackProjectionContext(payloadTypeObject, getRtpState());
            contextPayloadType = payloadType;
            return context;
        }
        else
        {
            return context;
        }
    }

    /**
     * Gets the {@link RtpState}.
     */
    private RtpState getRtpState()
    {
        if (context == null)
        {
            MediaStreamTrackDesc track = getSource();
            long ssrc = track.getRTPEncodings()[0].getPrimarySSRC();
            // TODO If '1' are the starting seq number and timestamp, should
            // we use random values?
            return new RtpState(
                ssrc,
                1 /* maxSequenceNumber */,
                1 /* maxTimestamp */) ;
        }
        else
        {
            return context.getRtpState();
        }
    }

    /**
     * Rewrites an RTP packet and it returns any additional RTP packets that
     * need to be piggy-backed.
     *
     * @param rtpPacket the RTP packet to rewrite.
     * @return any piggy-backed packets to include with the packet.
     * XXX unused?
     */
    VideoRtpPacket[] rewriteRtp(@NotNull VideoRtpPacket rtpPacket)
        throws RewriteException
    {
        AdaptiveTrackProjectionContext contextCopy = context;
        if (contextCopy == null)
        {
            return EMPTY_PACKET_ARR;
        }

        return contextCopy.rewriteRtp(rtpPacket, packetCache);
    }

    /**
     * Rewrites an RTCP packet.
     *
     * @param rtcpSrPacket the RTCP SR packet to rewrite.
     * @return true to let the RTCP packet through, false to drop.
     */
    public boolean rewriteRtcp(@NotNull RtcpSrPacket rtcpSrPacket)
    {
        AdaptiveTrackProjectionContext contextCopy = context;
        if (contextCopy == null)
        {
            return true;
        }

        return contextCopy.rewriteRtcp(rtcpSrPacket);
    }

    /**
     * @return the SSRC of the track projection.
     */
    public long getTargetSsrc()
    {
        return targetSsrc;
    }

    /**
     * Adds a payload type.
     */
    public void addPayloadType(PayloadType payloadType)
    {
        payloadTypes.put(payloadType.getPt(), payloadType);
    }

    /**
     * Gets a JSON representation of the parts of this object's state that
     * are deemed useful for debugging.
     */
    public JSONObject getDebugState()
    {
        JSONObject debugState = new JSONObject();
        MediaStreamTrackDesc source = weakSource.get();
        if (source == null)
        {
            debugState.put("source", null);
        }
        else
        {
            JSONObject sourceJson = new JSONObject();
            sourceJson.put("owner", source.getOwner());
            for (RTPEncodingDesc encodingDesc : source.getRTPEncodings())
            {
                sourceJson.put(
                        encodingDesc.getPrimarySSRC(),
                        MediaStreamTracksKt.getNodeStats(encodingDesc).toJson());
            }
            debugState.put("source", sourceJson);
        }

        debugState.put("targetSsrc", targetSsrc);
        debugState.put(
                "context",
                context == null ? null : context.getDebugState());
        debugState.put("contextPayloadType", contextPayloadType);
        debugState.put("idealIndex", idealIndex);
        debugState.put("targetIndex", targetIndex);
        debugState.put("packetCache", packetCache.getNodeStats().toJson());

        return debugState;
    }
}<|MERGE_RESOLUTION|>--- conflicted
+++ resolved
@@ -212,45 +212,11 @@
 
         if (videoRtpPacket.getQualityIndex() < 0)
         {
-<<<<<<< HEAD
+            MediaStreamTrackDesc sourceTrack = getSource();
             logger.warn(
-                "Dropping an RTP packet, no quality index (SSRC=" +
-                    videoRtpPacket.getSsrc() + ").");
-            MediaStreamTrackDesc sourceTrack = getSource();
-            if (sourceTrack != null)
-            {
-                logger.warn(
-                    "Dropping an RTP packet, because the SSRC has not " +
-                        "been signaled " + sourceTrack + ", " + videoRtpPacket);
-=======
-            MediaStreamTrackDesc sourceTrack = getSource();
-            if (sourceTrack != null)
-            {
-                MediaStreamTrackReceiver mediaStreamTrackReceiver
-                    = sourceTrack.getMediaStreamTrackReceiver();
-
-                logger.warn(
-                    "Dropping an RTP packet, because egress was unable " +
-                        "to find an encoding for raw packet " +
-                        mediaStreamTrackReceiver
-                            .getStream().packetToString(rtpPacket)
-                        + ". Ingress is aware of these tracks: "
-                        + Arrays.toString(
-                            mediaStreamTrackReceiver.getMediaStreamTracks()));
->>>>>>> b4f51cdb
-            }
-            else
-            {
-                logger.warn(
-<<<<<<< HEAD
-                    "Dropping an RTP packet. Source track is null and the SSRC " +
-                        "has not been signaled " + videoRtpPacket);
-=======
-                    "Dropping an RTP packet, because egress was unable " +
-                        "to find an encoding for raw packet " + rtpPacket);
->>>>>>> b4f51cdb
-            }
-
+                "Dropping an RTP packet, because egress was unable to find " +
+                "an associated encoding. sourceTrack=" + sourceTrack +
+                ", rtpPacket=" + videoRtpPacket);
             return false;
         }
 
