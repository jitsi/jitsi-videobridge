/*
 * Copyright @ 2019 8x8, Inc
 *
 * Licensed under the Apache License, Version 2.0 (the "License");
 * you may not use this file except in compliance with the License.
 * You may obtain a copy of the License at
 *
 *     http://www.apache.org/licenses/LICENSE-2.0
 *
 * Unless required by applicable law or agreed to in writing, software
 * distributed under the License is distributed on an "AS IS" BASIS,
 * WITHOUT WARRANTIES OR CONDITIONS OF ANY KIND, either express or implied.
 * See the License for the specific language governing permissions and
 * limitations under the License.
 */
package org.jitsi.videobridge.cc.vp8;

import org.jetbrains.annotations.*;
import org.jitsi.impl.neomedia.codec.video.vp8.*;
import org.jitsi.service.neomedia.*;
import org.jitsi.util.*;

/**
 * This class is responsible for dropping VP8 simulcast/svc packets based on
 * their quality, i.e. packets that correspond to qualities that are above a
 * given quality target. Instances of this class are thread-safe.
 *
 * @author George Politis
 */
class VP8QualityFilter
{
    /**
     * The {@link Logger} to be used by this instance to print debug
     * information.
     */
    private static final Logger
        logger = Logger.getLogger(VP8QualityFilter.class);

    /**
     * The default maximum frequency (in millis) at which the media engine
     * generates key frame.
     */
    private static final int MIN_KEY_FRAME_WAIT_MS = 300;

    /**
     * The HD, SD, LD and suspended spatial/quality layer IDs.
     */
    private static final int SUSPENDED_LAYER_ID = -1;

    /**
     * Holds the arrival time (in millis) of the most recent keyframe group.
     * Reading/writing of this field is synchronized on this instance.
     */
    private long mostRecentKeyframeGroupArrivalTimeMs = -1L;

    /**
     * A boolean flag that indicates whether a simulcast switch is pending. This
     * condition is equivalent to:
     *
     * internalSpatialLayerIdTarget != externalSpatialLayerIdTarget.
     *
     * Reading/writing of this field is synchronized on this instance.
     */
    private boolean needsKeyframe = false;

    /**
     * The spatial/quality layer id that this instance tries to achieve. Upon
     * receipt of a packet, we check whether externalSpatialLayerIdTarget
     * (that's specified as an argument to the
     * {@link #acceptFrame(RawPacket, int, long)} method) is set to something
     * different, in which case we set {@link #needsKeyframe} equal to true and
     * update.
     */
    private int internalSpatialLayerIdTarget = SUSPENDED_LAYER_ID;

    /**
     * The spatial/quality layer ID that we're currently forwarding. -1
     * indicates that we're not forwarding anything. Reading/writing of this
     * field is synchronized on this instance.
     */
    private int currentSpatialLayerId = SUSPENDED_LAYER_ID;

    /**
     * @return true if a the target spatial/quality layer id has changed and a
     * keyframe hasn't been received yet, false otherwise.
     */
    boolean needsKeyframe()
    {
        return needsKeyframe;
    }

    /**
     * Determines whether to accept or drop a VP8 frame. The first packet of a
     * VP8 frame is required because this is were the spatial and/or temporal
     * layer id are found.
     *
     * Note that, at the time of this writing, there's no practical need for a
     * synchronized keyword because there's only one thread accessing this
     * method at a time.
     *
     * @param firstPacketOfFrame the first packet of the VP8 frame.
     * @param incomingIndex the quality index of the incoming RTP packet
     * @param externalTargetIndex the target quality index that the user of this
     * instance wants to achieve.
     * @param nowMs the current time (in millis)
     * @return true to accept the VP8 frame, otherwise false.
     */
    synchronized boolean acceptFrame(
        @NotNull RawPacket firstPacketOfFrame,
        int incomingIndex,
        int externalTargetIndex, long nowMs)
    {
        // We make local copies of the externalTemporalLayerIdTarget and the
        // externalSpatialLayerIdTarget (as they may be updated by some other
        // thread).
        int externalTemporalLayerIdTarget
            = getTemporalLayerId(externalTargetIndex);
        int externalSpatialLayerIdTarget
            = getSpatialLayerId(externalTargetIndex);

        if (externalSpatialLayerIdTarget != internalSpatialLayerIdTarget)
        {
            // The externalSpatialLayerIdTarget has changed since accept last
            // run; perhaps we should request a keyframe.
            internalSpatialLayerIdTarget = externalSpatialLayerIdTarget;
            if (externalSpatialLayerIdTarget > SUSPENDED_LAYER_ID)
            {
                needsKeyframe = true;
            }
        }

        if (externalSpatialLayerIdTarget < 0
            || externalTemporalLayerIdTarget < 0)
        {
            // We stop forwarding immediately. We will need a keyframe in order
            // to resume.
            currentSpatialLayerId = SUSPENDED_LAYER_ID;
            return false;
        }

        byte[] buf = firstPacketOfFrame.getBuffer();
        int payloadOff = firstPacketOfFrame.getPayloadOffset(),
            payloadLen = firstPacketOfFrame.getPayloadLength();
        int temporalLayerIdOfFrame = DePacketizer.VP8PayloadDescriptor
            .getTemporalLayerIndex(buf, payloadOff, payloadLen);

        if (temporalLayerIdOfFrame < 0)
        {
            // This is strange; If temporal scalability is enabled the TID is
            // included in every packet (keyframe, interframe, continuation). So
            // it seems like the encoder has disabled (or maybe it has never
            // enabled?) temporal scalability.. For now we will pretend that
            // this is the base temporal layer.
            temporalLayerIdOfFrame = 0;
        }

        int spatialLayerId = getSpatialLayerId(incomingIndex);
        if (DePacketizer.isKeyFrame(buf, payloadOff, payloadLen))
        {
<<<<<<< HEAD
            logger.debug(hashCode() + " Quality filter got keyframe for stream " + firstPacketOfFrame.getSSRCAsLong());
            return acceptKeyframe(firstPacketOfFrame, nowMs);
=======
            return acceptKeyframe(spatialLayerId, nowMs);
>>>>>>> 23f63238
        }
        else if (currentSpatialLayerId > SUSPENDED_LAYER_ID)
        {
            if (!isInSwitchingPhase(nowMs)
                && isPossibleToSwitch(firstPacketOfFrame, spatialLayerId))
            {
                needsKeyframe = true;
            }

            // This branch reads the {@link #currentSpatialLayerId} and it
            // filters packets based on their temporal layer.

            if (currentSpatialLayerId > externalSpatialLayerIdTarget)
            {
                // pending downscale, decrease the frame rate until we
                // downscale.
                return temporalLayerIdOfFrame < 1;
            }
            else if (currentSpatialLayerId < externalSpatialLayerIdTarget)
            {
                // pending upscale, increase the frame rate until we upscale.
                return true;
            }
            else
            {
                // The currentSpatialLayerId matches exactly the target
                // currentSpatialLayerId.
                return temporalLayerIdOfFrame <= externalTemporalLayerIdTarget;
            }
        }
        else
        {
            // In this branch we're not processing a keyframe and the
            // currentSpatialLayerId is in suspended state, which means we need
            // a keyframe to start streaming again. Reaching this point also
            // means that we want to forward something (because both
            // externalSpatialLayerIdTarget and externalTemporalLayerIdTarget
            // are greater than 0) so we set the request keyframe flag.

            // assert needsKeyframe == true;
            return false;
        }
    }

    /**
     * Returns a boolean that indicates whether we are in layer switching phase
     * or not.
     *
     * @param nowMs the current time (in millis)
     * @return true if we're in layer switching phase, false otherwise.
     */
    private synchronized boolean isInSwitchingPhase(long nowMs)
    {
        long deltaMs = nowMs - mostRecentKeyframeGroupArrivalTimeMs;
        return deltaMs <= MIN_KEY_FRAME_WAIT_MS;
    }

    /**
     * @param firstPacketOfFrame the first packet of a frame.
     * @return true if it looks like we can re-scale (see implementation of
     * method for specific details).
     */
    private synchronized boolean isPossibleToSwitch(
        @NotNull RawPacket firstPacketOfFrame, int spatialLayerId)
    {
        if (spatialLayerId == -1)
        {
            // We failed to resolve the spatial/quality layer of the packet.
            return false;
        }

        if (spatialLayerId > currentSpatialLayerId
            && currentSpatialLayerId < internalSpatialLayerIdTarget)
        {
            // It looks like upscaling is possible.
            return true;
        }
        else if (spatialLayerId < currentSpatialLayerId
            && currentSpatialLayerId > internalSpatialLayerIdTarget)
        {
            // It looks like downscaling is possible.
            return true;
        }
        else
        {
            return false;
        }
    }

    /**
     * Determines whether to accept or drop a VP8 keyframe. This method updates
     * the spatial layer id.
     *
     * Note that, at the time of this writing, there's no practical need for a
     * synchronized keyword because there's only one thread accessing this
     * method at a time.
     *
     * @param nowMs the current time (in millis)
     * @return true to accept the VP8 keyframe, otherwise false.
     */
    private synchronized boolean acceptKeyframe(
        int spatialLayerIdOfKeyframe, long nowMs)
    {
        // This branch writes the {@link #currentSpatialLayerId} and it
        // determines whether or not we should switch to another simulcast
        // stream.
        if (spatialLayerIdOfKeyframe < 0)
        {
            // something went terribly wrong, normally we should be able to
            // extract the layer id from a keyframe.
            logger.error(hashCode() + " unable to get layer id from keyframe");
            return false;
        }

        if (logger.isDebugEnabled())
        {
            logger.debug(
                hashCode() + " Received a keyframe of spatial layer: " + spatialLayerIdOfKeyframe);

        }

        // The keyframe request has been fulfilled at this point, regardless of
        // whether we'll be able to achieve the internalSpatialLayerIdTarget.
        needsKeyframe = false;

        if (!isInSwitchingPhase(nowMs))
        {
            // During the switching phase we always project the first
            // keyframe because it may very well be the only one that we
            // receive (i.e. the endpoint is sending low quality only). Then
            // we try to approach the target.

            mostRecentKeyframeGroupArrivalTimeMs = nowMs;

            if (logger.isDebugEnabled())
            {
                logger.debug(hashCode() + " First keyframe in this kf group " +
                    "currentSpatialLayerId: " + spatialLayerIdOfKeyframe +
                    ". Target is " + internalSpatialLayerIdTarget);
            }

            if (spatialLayerIdOfKeyframe <= internalSpatialLayerIdTarget)
            {
                // If the target is 180p and the first keyframe of a group of
                // keyframes is a 720p keyframe we don't project it. If we
                // receive a 720p keyframe, we know that there MUST be a 180p
                // keyframe shortly after.
                currentSpatialLayerId = spatialLayerIdOfKeyframe;
                return true;
            }
            else
            {
                return false;
            }
        }
        else
        {
            // We're within the 300ms window since the reception of the
            // first key frame of a key frame group, let's check whether an
            // upscale/downscale is possible.

            if (currentSpatialLayerId <= spatialLayerIdOfKeyframe
                && spatialLayerIdOfKeyframe <= internalSpatialLayerIdTarget)
            {
                // upscale or current quality case
                currentSpatialLayerId = spatialLayerIdOfKeyframe;
                if (logger.isDebugEnabled())
                {
                    logger.debug(hashCode() + " Upscaling to spatial layer "
                        + spatialLayerIdOfKeyframe
                        + ". The target is " + internalSpatialLayerIdTarget);
                }
                return true;
            }
            else if (spatialLayerIdOfKeyframe <= internalSpatialLayerIdTarget
                && internalSpatialLayerIdTarget < currentSpatialLayerId)
            {
                // downscale case
                currentSpatialLayerId = spatialLayerIdOfKeyframe;
                if (logger.isDebugEnabled())
                {
                    logger.debug(hashCode() + " Downscaling to spatial layer "
                        + spatialLayerIdOfKeyframe + ". The target is + "
                        + internalSpatialLayerIdTarget);
                }
                return true;
            }
            else
            {
                return false;
            }
        }
    }

    /**
     * Small utility method that computes the temporal layer index from the
     * quality index
     * @param index the quality index
     * @return the temporal layer index
     */
    private static int getTemporalLayerId(int index)
    {
        return index > -1 ? index % 3 : -1;
    }

    /**
     * Small utility method that computes the spatial/quality layer index from
     * the quality index
     *
     * FIXME quality has a very specific meaning in video coding. Consider
     * picking another name for our quality index.
     *
     * @param index the quality index
     * @return the spatial/quality index
     */
    private static int getSpatialLayerId(int index)
    {
        return index > -1 ? index / 3 : -1;
    }
}<|MERGE_RESOLUTION|>--- conflicted
+++ resolved
@@ -157,12 +157,8 @@
         int spatialLayerId = getSpatialLayerId(incomingIndex);
         if (DePacketizer.isKeyFrame(buf, payloadOff, payloadLen))
         {
-<<<<<<< HEAD
             logger.debug(hashCode() + " Quality filter got keyframe for stream " + firstPacketOfFrame.getSSRCAsLong());
-            return acceptKeyframe(firstPacketOfFrame, nowMs);
-=======
             return acceptKeyframe(spatialLayerId, nowMs);
->>>>>>> 23f63238
         }
         else if (currentSpatialLayerId > SUSPENDED_LAYER_ID)
         {
