--- conflicted
+++ resolved
@@ -560,7 +560,6 @@
         boolean trustBwe = this.trustBwe;
         if (trustBwe)
         {
-<<<<<<< HEAD
             // Ignore the bandwidth estimations in the first 10 seconds because
             // the REMBs don't ramp up fast enough. This needs to go but it's
             // related to our GCC implementation that needs to be brought up to
@@ -569,13 +568,6 @@
             {
                 trustBwe = false;
             }
-=======
-            logger.warn(
-                "Dropping an RTP packet, because the SSRC has not " +
-                    "been signaled " +
-                    ((MediaStreamImpl) dest.getStream()).packetToString(pkt));
-            return false;
->>>>>>> 3da67e0e
         }
 
         if (!trustBwe || !supportsRtx)
@@ -863,8 +855,11 @@
                 adaptiveTrackProjection.addPayloadType(payloadType);
             }
 
-            logger.info(
-                "new track projection for " + trackBitrateAllocation.track);
+            if (logger.isDebugEnabled())
+            {
+                logger.debug(
+                    "new track projection for " + trackBitrateAllocation.track);
+            }
 
             // Route all encodings to the specified bitrate controller.
             for (RTPEncodingDesc rtpEncoding : rtpEncodings)
