--- conflicted
+++ resolved
@@ -235,15 +235,6 @@
         this.includeInStatistics = enableLogging;
         this.name = name;
 
-<<<<<<< HEAD
-        Level minLevel = enableLogging ? Level.ALL : Level.WARNING;
-        logger = new LoggerImpl(
-            Conference.class.getName(),
-            minLevel,
-            new LogContext(context));
-=======
->>>>>>> d52fe069
-
         lastKnownFocus = focus;
 
         speechActivity = new ConferenceSpeechActivity(this);
