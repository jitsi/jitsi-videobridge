/*
 * Copyright @ 2018 - Present, 8x8 Inc
 *
 * Licensed under the Apache License, Version 2.0 (the "License");
 * you may not use this file except in compliance with the License.
 * You may obtain a copy of the License at
 *
 *     http://www.apache.org/licenses/LICENSE-2.0
 *
 * Unless required by applicable law or agreed to in writing, software
 * distributed under the License is distributed on an "AS IS" BASIS,
 * WITHOUT WARRANTIES OR CONDITIONS OF ANY KIND, either express or implied.
 * See the License for the specific language governing permissions and
 * limitations under the License.
 */
package org.jitsi.videobridge.octo;

import org.jetbrains.annotations.*;
import org.jitsi.nlj.format.*;
import org.jitsi.nlj.rtp.*;
import org.jitsi.utils.logging2.*;
import org.jitsi.videobridge.*;
import org.jitsi_modified.impl.neomedia.rtp.*;
import org.json.simple.*;

import java.util.*;
import java.util.stream.*;

/**
 * Manages the list of remote/foreign/Octo endpoints for a specific
 * {@link Conference}.
 *
 * @author Boris Grozev
 */
 public class OctoEndpoints
 {
     /**
      * The owning conference.
      */
     private Conference conference;

     private Set<String> octoEndpointIds = new HashSet<>();

     /**
      * The {@link OctoEndpointMessageTransport} used to parse and handle
      * incoming data messages from Octo.
      */
     final OctoEndpointMessageTransport messageTransport;

     /**
      * The {@link Logger} to be used by this instance to print debug
      * information.
      */
     private final Logger logger;

     /**
      * A cache of the signaled payload types, since these are only signaled
      * at the top level but apply to all Octo endpoints
      */
     private final List<PayloadType> payloadTypes = new ArrayList<>();

     /**
      * A cache of the signaled rtp extensions, since these are only signaled
      * at the top level but apply to all Octo endpoints
      */
     private final List<RtpExtension> rtpExtensions = new ArrayList<>();

     /**
      * Initializes a new {@link OctoEndpoints} instance for a specific
      * {@link Conference}.
      * @param conference the conference.
      */
     OctoEndpoints(Conference conference)
     {
         this.conference = conference;
         logger = conference.getLogger().createChildLogger(OctoEndpoint.class.getName());
         messageTransport = new OctoEndpointMessageTransport(this, logger);
     }

     /**
      * @return  the {@link Conference} associated with this
      * {@link OctoEndpoints}.
      */
     Conference getConference()
     {
         return conference;
     }

     /**
      * Updates the list of {@link OctoEndpoint}s maintained by this instance.
      */
     boolean setEndpoints(Set<String> endpointIds)
     {
         Set<String> toExpire = new HashSet<>(octoEndpointIds);
         toExpire.removeAll(endpointIds);

         Set<String> toCreate = new HashSet<>(endpointIds);
         toCreate.removeAll(octoEndpointIds);

         toCreate.forEach((id) -> addEndpoint(id, logger));
         toExpire.forEach(id ->
         {
             AbstractEndpoint endpoint = conference.getEndpoint(id);
             if (endpoint != null)
             {
                 endpoint.expire();
             }
         });

         octoEndpointIds = new HashSet<>(endpointIds);

         return !toCreate.isEmpty() || !toExpire.isEmpty();
     }

     /**
      * Notifies this instance that one of its {@link OctoEndpoint}s expired.
      * @param endpoint
      */
     void endpointExpired(@NotNull OctoEndpoint endpoint)
     {
        octoEndpointIds.remove(endpoint.getID());
     }

     void addPayloadType(PayloadType payloadType)
     {
         payloadTypes.add(payloadType);
         octoEndpointIds.stream()
             .map(epId -> conference.getEndpoint(epId))
             .filter(Objects::nonNull)
             .forEach(ep -> ep.addPayloadType(payloadType));
     }

     void addRtpExtension(RtpExtension rtpExtension)
     {
         rtpExtensions.add(rtpExtension);
         octoEndpointIds.stream()
             .map(epId -> conference.getEndpoint(epId))
             .filter(Objects::nonNull)
             .forEach(ep -> ep.addRtpExtension(rtpExtension));
     }

     void setMediaSources(MediaSourceDesc[] tracks) {
         // Split the tracks up by owner
         Map<String, List<MediaSourceDesc>> sourcesByOwner =
             Arrays.stream(tracks).collect(Collectors.groupingBy(
                 MediaSourceDesc::getOwner));

         sourcesByOwner.forEach((epId, epTracks) -> {
             OctoEndpoint ep = (OctoEndpoint)conference.getEndpoint(epId);
<<<<<<< HEAD
             ep.setMediaSources(epTracks.toArray(new MediaSourceDesc[0]));
=======
             if (ep != null)
             {
                 ep.setMediaStreamTracks(epTracks.toArray(new MediaStreamTrackDesc[0]));
             }
             else
             {
                 logger.error("Error finding endpoint " + epId);
             }
>>>>>>> 06cfe3ee
         });
     }

     /**
      * Creates a new {@link OctoEndpoint} instance and adds it to the
      * conference.
      * @param id the ID for the new instance.
      * @return the newly created instance.
      */
     private OctoEndpoint addEndpoint(String id, Logger parentLogger)
     {
         logger.info("Creating Octo endpoint " + id);
         OctoEndpoint endpoint = new OctoEndpoint(conference, id, this, parentLogger);

         payloadTypes.forEach(endpoint::addPayloadType);
         rtpExtensions.forEach(endpoint::addRtpExtension);

         conference.addEndpoint(endpoint);

         return endpoint;
     }

     /**
      * Gets a JSON representation of the parts of this object's state that
      * are deemed useful for debugging.
      */
     @SuppressWarnings("unchecked")
     JSONObject getDebugState()
     {
         JSONObject debugState = new JSONObject();
         debugState.put("ids", octoEndpointIds.toString());
         return debugState;
     }
 }<|MERGE_RESOLUTION|>--- conflicted
+++ resolved
@@ -147,18 +147,14 @@
 
          sourcesByOwner.forEach((epId, epTracks) -> {
              OctoEndpoint ep = (OctoEndpoint)conference.getEndpoint(epId);
-<<<<<<< HEAD
-             ep.setMediaSources(epTracks.toArray(new MediaSourceDesc[0]));
-=======
              if (ep != null)
              {
-                 ep.setMediaStreamTracks(epTracks.toArray(new MediaStreamTrackDesc[0]));
+                 ep.setMediaSources(epTracks.toArray(new MediaSourceDesc[0]));
              }
              else
              {
                  logger.error("Error finding endpoint " + epId);
              }
->>>>>>> 06cfe3ee
          });
      }
 
