/*
 * Copyright @ 2019-Present 8x8, Inc
 *
 * Licensed under the Apache License, Version 2.0 (the "License");
 * you may not use this file except in compliance with the License.
 * You may obtain a copy of the License at
 *
 *     http://www.apache.org/licenses/LICENSE-2.0
 *
 * Unless required by applicable law or agreed to in writing, software
 * distributed under the License is distributed on an "AS IS" BASIS,
 * WITHOUT WARRANTIES OR CONDITIONS OF ANY KIND, either express or implied.
 * See the License for the specific language governing permissions and
 * limitations under the License.
 */
package org.jitsi.videobridge.octo;

import kotlin.*;
import kotlin.jvm.functions.*;
import org.jetbrains.annotations.*;
import org.jitsi.nlj.*;
import org.jitsi.nlj.format.*;
import org.jitsi.nlj.rtcp.*;
import org.jitsi.nlj.rtp.*;
import org.jitsi.nlj.transform.*;
import org.jitsi.nlj.transform.node.*;
import org.jitsi.nlj.transform.node.incoming.*;
import org.jitsi.nlj.util.*;
import org.jitsi.rtp.extensions.*;
import org.jitsi.rtp.*;
import org.jitsi.utils.logging2.*;
import org.jitsi.utils.queue.*;
import org.jitsi.videobridge.util.*;
import org.jitsi_modified.impl.neomedia.rtp.*;
import org.json.simple.*;

import static org.jitsi.videobridge.octo.config.OctoConfig.*;

/**
 * Parses and handles incoming RTP/RTCP packets from an Octo source for a
 * specific {@link Conference}/{@link OctoTentacle}.
 *
 * @author Boris Grozev
 */
public class OctoTransceiver
        implements OctoRelay.PacketHandler
{
    /**
     * The {@link Logger} used by the {@link OctoTransceiver} class to print
     * debug information.
     */
    private final Logger logger;

    /**
     * Count the number of dropped packets and exceptions.
     */
    public static final CountingErrorHandler queueErrorCounter
            = new CountingErrorHandler();

    /**
     * The owning tentacle.
     */
    private final OctoTentacle tentacle;

    /**
     * The queue which passes packets through the incoming chain/tree.
     */
    private final PacketInfoQueue incomingPacketQueue;

    /**
     * Statistics observer for the incoming packet queue.
     */
    private final QueueObserver queueObserver;

    /**
     * The tree of {@link Node}s which handles incoming packets.
     */
    private final Node inputTreeRoot;

    /**
     * The set of media stream tracks that have been signaled to us.
     */
    private final MediaStreamTracks mediaStreamTracks = new MediaStreamTracks();

    private final StreamInformationStore streamInformationStore
            = new StreamInformationStoreImpl();

    /**
     * Initializes a new {@link OctoTransceiver} instance.
     *
     * @param tentacle
     */
    OctoTransceiver(OctoTentacle tentacle, Logger parentLogger)
    {
        this.tentacle = tentacle;
        this.logger = parentLogger.createChildLogger(this.getClass().getName());
        inputTreeRoot = createInputTree();
        incomingPacketQueue = new PacketInfoQueue(
                "octo-tranceiver-incoming-packet-queue",
                TaskPools.CPU_POOL,
                this::processPacket,
<<<<<<< HEAD
                Config.queueSize());
        queueObserver = new QueueObserver(incomingPacketQueue);
=======
                Config.recvQueueSize());
>>>>>>> 94a27c94
        incomingPacketQueue.setErrorHandler(queueErrorCounter);
        incomingPacketQueue.setObserver(queueObserver);
    }

    /**
     * Sets the list of media stream tracks that is signalled to us. Note that
     * because of quirks in the underlying implementation, a subsequent call to
     * {@link #getMediaStreamTracks()} is necessary to get the currently used
     * tracks.
     *
     * @param tracks the tracks to set
     *
     * @return {@code true} if the call resulted in any changes in our list of
     * tracks, and {@code false} otherwise.
     */
    boolean setMediaStreamTracks(MediaStreamTrackDesc[] tracks)
    {
        boolean changed = mediaStreamTracks.setMediaStreamTracks(tracks);

        if (changed)
        {

            SetMediaStreamTracksEvent setMediaStreamTracksEvent
                    = new SetMediaStreamTracksEvent(getMediaStreamTracks());

            new NodeEventVisitor(setMediaStreamTracksEvent).visit(inputTreeRoot);
        }

        return changed;
    }

    /**
     * @return the current list of media stream tracks.
     */
    MediaStreamTrackDesc[] getMediaStreamTracks()
    {
        return mediaStreamTracks.getMediaStreamTracks();
    }

    /**
     * Handles a packet for this conference coming from a remote Octo relay.
     *
     * @param packet the packet.
     */
    @Override
    public void handlePacket(Packet packet, String sourceEndpointId)
    {
        PacketInfo packetInfo = new OctoPacketInfo(packet);
        packetInfo.setReceivedTime(System.currentTimeMillis());
        packetInfo.setEndpointId(sourceEndpointId);
        incomingPacketQueue.add(packetInfo);
    }
    @Override
    public void handleMessage(String message)
    {
        tentacle.handleMessage(message);
    }

    /**
     * Process a packet in the {@link #incomingPacketQueue} thread.
     *
     * @param packetInfo the packet to process.
     *
     * @return
     */
    private boolean processPacket(PacketInfo packetInfo)
    {
        inputTreeRoot.processPacket(packetInfo);
        return true; // what are the semantics of the PacketQueue handler?
    }

    /**
     * Creates the tree of {@link Node} to use for processing incoming packets.
     *
     * @return
     */
    private Node createInputTree()
    {
        // TODO: we need a better scheme for creating these in Java. Luckily
        // the tree for Octo is not very complex.
        Node terminationNode = new ConsumerNode("Octo termination node")
        {
            @NotNull
            @Override
            protected void consume(@NotNull PacketInfo packetInfo)
            {
                tentacle.handleIncomingPacket(packetInfo);
            }

            @Override
            public void trace(@NotNull Function0<Unit> f)
            {
                f.invoke();
            }
        };

        Node videoRoot = new VideoParser(streamInformationStore, logger);
        videoRoot.attach(new Vp8Parser(logger))
            .attach(new VideoBitrateCalculator(logger))
            .attach(terminationNode);

        AudioLevelReader audioLevelReader
                = new AudioLevelReader(streamInformationStore);
        audioLevelReader.setAudioLevelListener(tentacle.getAudioLevelListener());

        Node audioRoot = audioLevelReader;
        audioRoot.attach(terminationNode);

        DemuxerNode audioVideoDemuxer
                = new ExclusivePathDemuxer("Audio/Video")
                .addPacketPath(
                        "Video",
                        pkt -> pkt instanceof VideoRtpPacket,
                        videoRoot)
                .addPacketPath(
                        "Audio",
                        pkt -> pkt instanceof AudioRtpPacket,
                        audioRoot);

        Node rtpRoot = new RtpParser(streamInformationStore, logger);
        rtpRoot.attach(audioVideoDemuxer);

        // We currently only have single RTCP packets in Octo.
        Node rtcpRoot = new SingleRtcpParser(logger);
        rtcpRoot.attach(terminationNode);
        DemuxerNode root
            = new ExclusivePathDemuxer("RTP/RTCP")
                .addPacketPath(
                        "RTP",
                        PacketExtensionsKt::looksLikeRtp,
                        rtpRoot)
                .addPacketPath(
                        "RTCP",
                        PacketExtensionsKt::looksLikeRtcp,
                        rtcpRoot);

        return root;
    }

    /**
     * Adds a payload type to this transceiver.
     *
     * @param payloadType
     */
    void addPayloadType(PayloadType payloadType)
    {
        streamInformationStore.addRtpPayloadType(payloadType);
    }

    StreamInformationStore getStreamInformationStore()
    {
        return streamInformationStore;
    }

    /**
     * Adds an RTP header extension to this transceiver.
     * @param extensionId
     * @param rtpExtension
     */
    void addRtpExtension(RtpExtension rtpExtension)
    {
        streamInformationStore.addRtpExtensionMapping(rtpExtension);
    }

    /**
     * Gets a JSON representation of the parts of this object's state that
     * are deemed useful for debugging.
     */
    @SuppressWarnings("unchecked")
    JSONObject getDebugState()
    {

        JSONObject debugState = new JSONObject();
        NodeSetVisitor nodeSetVisitor = new NodeSetVisitor();
        nodeSetVisitor.visit(inputTreeRoot);

        nodeSetVisitor.getNodeSet().forEach(
                node -> debugState.put(
                        node.getName(),
                        node.getNodeStats().toJson()));

        debugState.put("incomingPacketQueue", queueObserver.getQueueDebugState());
        debugState.put("mediaStreamTracks", mediaStreamTracks.getNodeStats().toJson());
        return debugState;
    }
}<|MERGE_RESOLUTION|>--- conflicted
+++ resolved
@@ -99,12 +99,8 @@
                 "octo-tranceiver-incoming-packet-queue",
                 TaskPools.CPU_POOL,
                 this::processPacket,
-<<<<<<< HEAD
-                Config.queueSize());
+                Config.recvQueueSize());
         queueObserver = new QueueObserver(incomingPacketQueue);
-=======
-                Config.recvQueueSize());
->>>>>>> 94a27c94
         incomingPacketQueue.setErrorHandler(queueErrorCounter);
         incomingPacketQueue.setObserver(queueObserver);
     }
