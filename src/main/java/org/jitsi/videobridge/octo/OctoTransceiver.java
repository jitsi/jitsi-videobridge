--- conflicted
+++ resolved
@@ -57,15 +57,6 @@
     OctoTransceiver(Logger parentLogger)
     {
         this.logger = parentLogger.createChildLogger(this.getClass().getName());
-<<<<<<< HEAD
-        inputTreeRoot = createInputTree();
-        incomingPacketQueue = new PacketInfoQueue(
-                "octo-transceiver-incoming-packet-queue",
-                TaskPools.CPU_POOL,
-                this::processPacket,
-                Config.queueSize());
-        incomingPacketQueue.setErrorHandler(queueErrorCounter);
-=======
         this.octoReceiver = new OctoRtpReceiver(streamInformationStore, logger);
         this.octoSender = new OctoRtpSender(streamInformationStore, logger);
     }
@@ -83,7 +74,6 @@
     void requestKeyframe(long mediaSsrc)
     {
         octoSender.requestKeyframe(mediaSsrc);
->>>>>>> 031cb5a9
     }
 
     /**
