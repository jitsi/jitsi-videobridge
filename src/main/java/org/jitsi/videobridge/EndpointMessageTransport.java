--- conflicted
+++ resolved
@@ -354,13 +354,8 @@
             if (targetEndpoint != null)
             {
                 List<Endpoint> endpointSubset = new ArrayList<>();
-<<<<<<< HEAD
-                endpointSubset.add(ep);
+                endpointSubset.add(targetEndpoint);
                 conference.sendMessage(
-=======
-                endpointSubset.add(targetEndpoint);
-                conference.sendMessageOnDataChannels(
->>>>>>> 8d35b888
                     jsonObject.toString(), endpointSubset);
             }
             else
