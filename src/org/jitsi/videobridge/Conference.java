--- conflicted
+++ resolved
@@ -1,4 +1,3 @@
-<<<<<<< HEAD
 /*
  * Jitsi Videobridge, OpenSource video conferencing.
  *
@@ -7,16 +6,16 @@
  */
 package org.jitsi.videobridge;
 
+import java.beans.*;
 import java.io.*;
 import java.lang.ref.*;
 import java.util.*;
 
 import net.java.sip.communicator.impl.protocol.jabber.extensions.colibri.*;
 
-import org.jitsi.impl.neomedia.*;
 import org.jitsi.service.neomedia.*;
-import org.jitsi.service.neomedia.event.*;
 import org.jitsi.util.*;
+import org.jitsi.util.event.*;
 import org.osgi.framework.*;
 
 /**
@@ -25,7 +24,17 @@
  * @author Lyubomir Marinov
  */
 public class Conference
+     extends PropertyChangeNotifier
+     implements PropertyChangeListener
 {
+    /**
+     * The name of the <tt>Conference</tt> property <tt>endpoints</tt> which
+     * lists the <tt>Endpoint</tt>s participating in/contributing to the
+     * <tt>Conference</tt>.
+     */
+    public static final String ENDPOINTS_PROPERTY_NAME
+        = Conference.class.getName() + ".endpoints";
+
     /**
      * The <tt>Logger</tt> used by the <tt>Conference</tt> class and its
      * instances to print debug information.
@@ -48,33 +57,6 @@
     }
 
     /**
-     * The <tt>ActiveSpeakerChangedListener</tt> which listens to
-     * {@link #activeSpeakerDetector} about changes in the active/dominant
-     * speaker in this multipoint conference.
-     */
-    private final ActiveSpeakerChangedListener activeSpeakerChangedListener
-        = new ActiveSpeakerChangedListener()
-                {
-                    @Override
-                    public void activeSpeakerChanged(long ssrc)
-                    {
-                        Conference.this.activeSpeakerChanged(ssrc);
-                    }
-                };
-
-    /**
-     * The <tt>ActiveSpeakerDetector</tt> which detects/identifies the
-     * active/dominant speaker in this <tt>Conference</tt>. 
-     */
-    private ActiveSpeakerDetector activeSpeakerDetector;
-
-    /**
-     * The <tt>Object</tt> which synchronizes the access to
-     * {@link #activeSpeakerDetector}. 
-     */
-    private final Object activeSpeakerDetectorSyncRoot = new Object();
-
-    /**
      * The <tt>Content</tt>s of this <tt>Conference</tt>.
      */
     private final List<Content> contents = new LinkedList<Content>();
@@ -110,6 +92,14 @@
      * now, this <tt>Conference</tt> is considered inactive.
      */
     private long lastActivityTime;
+
+    private final PropertyChangeListener propertyChangeListener;
+
+    /**
+     * The speech activity (representation) of the <tt>Endpoint</tt>s of this
+     * <tt>Conference</tt>.
+     */
+    private final ConferenceSpeechActivity speechActivity;
 
     /**
      * The <tt>Videobridge</tt> which has initialized this <tt>Conference</tt>.
@@ -139,42 +129,10 @@
         this.videobridge = videobridge;
         this.id = id;
         this.focus = focus;
-    }
-
-    /**
-     * Notifies this <tt>Conference</tt> that the active/dominant speaker has
-     * changed to one identified by a specific synchronization source
-     * identifier/SSRC.
-     * 
-     * @param ssrc the synchronization source identifier/SSRC of the new
-     * active/dominant speaker
-     */
-    private void activeSpeakerChanged(long ssrc)
-    {
-        Endpoint endpoint = findEndpointByReceiveSSRC(ssrc, MediaType.AUDIO);
-
-        /*
-         * TODO (1) Take into account whether the new "active speaker" Endpoint
-         * is null. (2) Even if the synchronization source identifier/SSRC of
-         * the "active speaker" changes, the old and the new SSRCs may
-         * (technically) resolve to one and the same Endpoint i.e. the "active
-         * speaker" Endpoint may not have changed at all. (3) The last "active
-         * speaker" Endpoint may disappear from the list of Endpoints of this
-         * Conference because no Channel is referencing it anymore so another
-         * Endpoint may have to be artifically elected as the new
-         * "active speaker" Endpoint. Anyway, the need for each of these will
-         * likely best be answered once we make use of the "active speaker"
-         * Endpoint.  
-         */
-        logd(
-                "Active speaker in conference " + getID() + " is now endpoint "
-                    + ((endpoint == null) ? "(null)" : endpoint.getID())
-                    + ", SSRC " + ssrc);
-
-        if(endpoint != null)
-        {
-            broadcastMessage("activeSpeaker:"+endpoint.getID());
-        }
+
+        propertyChangeListener = new WeakReferencePropertyChangeListener(this);
+        speechActivity = new ConferenceSpeechActivity(this);
+        speechActivity.addPropertyChangeListener(propertyChangeListener);
     }
 
     /**
@@ -231,6 +189,29 @@
     }
 
     /**
+     * Notifies this instance that {@link #speechActivity} has identified a
+     * speaker switch event in this multipoint conference and there is now a new
+     * dominant speaker.
+     */
+    private void dominantSpeakerChanged()
+    {
+        Endpoint dominantSpeaker = speechActivity.getDominantEndpoint();
+
+        logd(
+                "The dominant speaker in conference " + getID()
+                    + " is now the endpoint "
+                    + ((dominantSpeaker == null)
+                        ? "(null)"
+                        : dominantSpeaker.getID())
+                    + ".");
+
+        if (dominantSpeaker != null)
+        {
+            broadcastMessage("activeSpeaker:" + dominantSpeaker.getID());
+        }
+    }
+
+    /**
      * Expires this <tt>Conference</tt>, its <tt>Content</tt>s and their
      * respective <tt>Channel</tt>s. Releases the resources acquired by this
      * instance throughout its life time and prepares it to be garbage
@@ -352,605 +333,6 @@
     }
 
     /**
-     * Gets the <tt>ActiveSpeakerDetector</tt> which detects/identifies the
-     * active/dominant speaker in this <tt>Conference</tt>.
-     *
-     * @return the <tt>ActiveSpeakerDetector</tt> which detects/identifies the
-     * active/dominant speaker in this <tt>Conference</tt>
-     */
-    ActiveSpeakerDetector getActiveSpeakerDetector()
-    {
-        synchronized (activeSpeakerDetectorSyncRoot)
-        {
-            if (activeSpeakerDetector == null)
-            {
-                activeSpeakerDetector = new ActiveSpeakerDetectorImpl();
-                activeSpeakerDetector.addActiveSpeakerChangedListener(
-                        activeSpeakerChangedListener);
-            }
-            return activeSpeakerDetector;
-        }
-    }
-
-    /**
-     * Returns the OSGi <tt>BundleContext</tt> in which this Conference is
-     * executing.
-     *
-     * @return the OSGi <tt>BundleContext</tt> in which the Conference is
-     * executing.
-     */
-    public BundleContext getBundleContext()
-    {
-        return getVideobridge().getBundleContext();
-    }
-
-    /**
-     * Gets the <tt>Content</tt>s of this <tt>Conference</tt>.
-     *
-     * @return the <tt>Content</tt>s of this <tt>Conference</tt>
-     */
-    public Content[] getContents()
-    {
-        synchronized (contents)
-        {
-            return contents.toArray(new Content[contents.size()]);
-        }
-    }
-
-    /**
-     * Gets the JID of the conference focus who has initialized this instance
-     * and from whom requests to manage this instance must come or they will be
-     * ignored.
-     *
-     * @return the JID of the conference focus who has initialized this instance
-     * and from whom requests to manage this instance must come or they will be
-     * ignored
-     */
-    public final String getFocus()
-    {
-        return focus;
-    }
-
-    /**
-     * Gets the (unique) identifier/ID of this instance.
-     *
-     * @return the (unique) identifier/ID of this instance
-     */
-    public final String getID()
-    {
-        return id;
-    }
-
-    /**
-     * Gets the time in milliseconds of the last activity related to this
-     * <tt>Conference</tt>.
-     *
-     * @return the time in milliseconds of the last activity related to this
-     * <tt>Conference</tt>
-     */
-    public long getLastActivityTime()
-    {
-        synchronized (this)
-        {
-            return lastActivityTime;
-        }
-    }
-
-    /**
-     * Gets a <tt>Content</tt> of this <tt>Conference</tt> which has a specific
-     * name. If a <tt>Content</tt> of this <tt>Conference</tt> with the
-     * specified <tt>name</tt> does not exist at the time the method is invoked,
-     * the method initializes a new <tt>Content</tt> instance with the specified
-     * <tt>name</tt> and adds it to the list of <tt>Content</tt>s of this
-     * <tt>Conference</tt>.
-     *
-     * @param name the name of the <tt>Content</tt> which is to be returned
-     * @return a <tt>Content</tt> of this <tt>Conference</tt> which has the
-     * specified <tt>name</tt>
-     */
-    public Content getOrCreateContent(String name)
-    {
-        Content content;
-
-        synchronized (contents)
-        {
-            for (Content aContent : contents)
-            {
-                if (aContent.getName().equals(name))
-                {
-                    aContent.touch(); // It seems the content is still active.
-                    return aContent;
-                }
-            }
-
-            content = new Content(this, name);
-            contents.add(content);
-        }
-
-        /*
-         * The method Videobridge.getChannelCount() should better be executed
-         * outside synchronized blocks in order to reduce the risks of causing
-         * deadlocks.
-         */
-        Videobridge videobridge = getVideobridge();
-
-        logd(
-                "Created content " + name + " of conference " + getID()
-                    + ". The total number of conferences is now "
-                    + videobridge.getConferenceCount() + ", channels "
-                    + videobridge.getChannelCount() + ".");
-
-        return content;
-    }
-
-    /**
-     * Gets an <tt>Endpoint</tt> participating in this <tt>Conference</tt> which
-     * has a specific identifier/ID. If an <tt>Endpoint</tt> participating in
-     * this <tt>Conference</tt> with the specified <tt>id</tt> does not exist at
-     * the time the method is invoked, the method initializes a new
-     * <tt>Endpoint</tt> instance with the specified <tt>id</tt> and adds it to
-     * the list of <tt>Endpoint</tt>s participating in this <tt>Conference</tt>.
-     *
-     * @param id the identifier/ID of the <tt>Endpoint</tt> which is to be
-     * returned
-     * @return an <tt>Endpoint</tt> participating in this <tt>Conference</tt>
-     * which has the specified <tt>id</tt>
-     */
-    public Endpoint getOrCreateEndpoint(String id)
-    {
-        synchronized (endpoints)
-        {
-            for (Iterator<WeakReference<Endpoint>> i = endpoints.iterator();
-                    i.hasNext();)
-            {
-                Endpoint endpoint = i.next().get();
-
-                if (endpoint == null)
-                    i.remove();
-                else if (endpoint.getID().equals(id))
-                    return endpoint;
-            }
-
-            Endpoint endpoint = new Endpoint(id);
-
-            endpoints.add(new WeakReference<Endpoint>(endpoint));
-            return endpoint;
-        }
-    }
-
-    /**
-     * Gets the <tt>Videobridge</tt> which has initialized this
-     * <tt>Conference</tt>.
-     *
-     * @return the <tt>Videobridge</tt> which has initialized this
-     * <tt>Conference</tt>
-     */
-    public final Videobridge getVideobridge()
-    {
-        return videobridge;
-    }
-
-    /**
-     * Sets the time in milliseconds of the last activity related to this
-     * <tt>Conference</tt> to the current system time.
-     */
-    public void touch()
-    {
-        long now = System.currentTimeMillis();
-
-        synchronized (this)
-        {
-            if (getLastActivityTime() < now)
-                lastActivityTime = now;
-        }
-    }
-
-    /**
-     * Broadcasts string message to al participants over default data channel.
-     *
-     * @param msg the message to be advertised across conference peers.
-     */
-    private void broadcastMessage(String msg)
-    {
-        ArrayList<WeakReference<Endpoint>> endpointsCopy;
-
-        synchronized (endpoints)
-        {
-            endpointsCopy
-                = new ArrayList<WeakReference<Endpoint>>(endpoints);
-        }
-
-        int endpointsCount = endpointsCopy.size();
-
-        if(endpointsCount == 0)
-            return;
-
-        for(WeakReference<Endpoint> endpoint : endpoints)
-        {
-            Endpoint toNotify = endpoint.get();
-            if(toNotify == null)
-                continue;
-
-            sendMessageOnDataChannel(toNotify, msg);
-        }
-    }
-
-    /**
-     * Sends given <tt>String</tt> <tt>msg</tt> to given <tt>endpoint</tt>
-     * over default data channel.
-     *
-     * @param endpoint message recipient.
-     * @param msg message text to be sent.
-     */
-    private void sendMessageOnDataChannel(Endpoint endpoint, String msg)
-    {
-        String endpointId = endpoint.getID();
-
-        SctpConnection sctpConnection = endpoint.getSctpConnection();
-
-        if(sctpConnection == null)
-        {
-            logger.warn("No SCTP connection with " + endpointId);
-            return;
-        }
-
-        if(!sctpConnection.isReady())
-        {
-            logger.warn(
-                "SCTP connection with " + endpointId + " not ready yet");
-            return;
-        }
-
-        try
-        {
-            WebRtcDataStream dataStream
-                = sctpConnection.getDefaultDataStream();
-
-            if(dataStream == null)
-            {
-                logger.warn(
-                    "WebRtc data channel not opened yet " + endpointId);
-                return;
-            }
-
-            dataStream.sendString(msg);
-        }
-        catch (IOException e)
-        {
-            logger.error("SCTP error, endpoint: " + endpointId, e);
-        }
-    }
-}
-=======
-/*
- * Jitsi Videobridge, OpenSource video conferencing.
- *
- * Distributable under LGPL license.
- * See terms of license at gnu.org.
- */
-package org.jitsi.videobridge;
-
-import java.beans.*;
-import java.lang.ref.*;
-import java.util.*;
-
-import net.java.sip.communicator.impl.protocol.jabber.extensions.colibri.*;
-
-import org.jitsi.service.neomedia.*;
-import org.jitsi.util.*;
-import org.jitsi.util.event.*;
-import org.osgi.framework.*;
-
-/**
- * Represents a conference in the terms of Jitsi Videobridge.
- *
- * @author Lyubomir Marinov
- */
-public class Conference
-     extends PropertyChangeNotifier
-     implements PropertyChangeListener
-{
-    /**
-     * The name of the <tt>Conference</tt> property <tt>endpoints</tt> which
-     * lists the <tt>Endpoint</tt>s participating in/contributing to the
-     * <tt>Conference</tt>.
-     */
-    public static final String ENDPOINTS_PROPERTY_NAME
-        = Conference.class.getName() + ".endpoints";
-
-    /**
-     * The <tt>Logger</tt> used by the <tt>Conference</tt> class and its
-     * instances to print debug information.
-     */
-    private static final Logger logger = Logger.getLogger(Conference.class);
-
-    /**
-     * Logs a specific <tt>String</tt> at debug level.
-     *
-     * @param s the <tt>String</tt> to log at debug level 
-     */
-    private static void logd(String s)
-    {
-        /*
-         * FIXME Jitsi Videobridge uses the defaults of java.util.logging at the
-         * time of this writing but wants to log at debug level at all times for
-         * the time being in order to facilitate early development.
-         */
-        logger.info(s);
-    }
-
-    /**
-     * The <tt>Content</tt>s of this <tt>Conference</tt>.
-     */
-    private final List<Content> contents = new LinkedList<Content>();
-
-    /**
-     * The <tt>Endpoint</tt>s participating in this <tt>Conference</tt>.
-     */
-    private final List<WeakReference<Endpoint>> endpoints
-        = new LinkedList<WeakReference<Endpoint>>();
-
-    /**
-     * The indicator which determines whether {@link #expire()} has been called
-     * on this <tt>Conference</tt>.
-     */
-    private boolean expired = false;
-
-    /**
-     * The JID of the conference focus who has initialized this instance and
-     * from whom requests to manage this instance must come or they will be
-     * ignored. If <tt>null</tt> value is assigned we don't care who modifies
-     * the conference.
-     */
-    private final String focus;
-
-    /**
-     * The (unique) identifier/ID of this instance.
-     */
-    private final String id;
-
-    /**
-     * The time in milliseconds of the last activity related to this
-     * <tt>Conference</tt>. In the time interval between the last activity and
-     * now, this <tt>Conference</tt> is considered inactive.
-     */
-    private long lastActivityTime;
-
-    private final PropertyChangeListener propertyChangeListener;
-
-    /**
-     * The speech activity (representation) of the <tt>Endpoint</tt>s of this
-     * <tt>Conference</tt>.
-     */
-    private final ConferenceSpeechActivity speechActivity;
-
-    /**
-     * The <tt>Videobridge</tt> which has initialized this <tt>Conference</tt>.
-     */
-    private final Videobridge videobridge;
-
-    /**
-     * Initializes a new <tt>Conference</tt> instance which is to represent a
-     * conference in the terms of Jitsi Videobridge which has a specific
-     * (unique) ID and is managed by a conference focus with a specific JID.
-     *
-     * @param videobridge the <tt>Videobridge</tt> on which the new
-     * <tt>Conference</tt> instance is to be initialized
-     * @param id the (unique) ID of the new instance to be initialized
-     * @param focus the JID of the conference focus who has requested the
-     * initialization of the new instance and from whom further/future requests
-     * to manage the new instance must come or they will be ignored.
-     * Pass <tt>null</tt> to override this safety check.
-     */
-    public Conference(Videobridge videobridge, String id, String focus)
-    {
-        if (videobridge == null)
-            throw new NullPointerException("videobridge");
-        if (id == null)
-            throw new NullPointerException("id");
-
-        this.videobridge = videobridge;
-        this.id = id;
-        this.focus = focus;
-
-        propertyChangeListener = new WeakReferencePropertyChangeListener(this);
-        speechActivity = new ConferenceSpeechActivity(this);
-        speechActivity.addPropertyChangeListener(propertyChangeListener);
-    }
-
-    /**
-     * Sets the values of the properties of a specific
-     * <tt>ColibriConferenceIQ</tt> to the values of the respective
-     * properties of this instance. Thus, the specified <tt>iq</tt> may be
-     * thought of as a description of this instance.
-     * <p>
-     * <b>Note</b>: The copying of the values is deep i.e. the
-     * <tt>Contents</tt>s of this instance are described in the specified
-     * <tt>iq</tt>.
-     * </p>
-     *
-     * @param iq the <tt>ColibriConferenceIQ</tt> to set the values of the
-     * properties of this instance on
-     */
-    public void describeDeep(ColibriConferenceIQ iq)
-    {
-        describeShallow(iq);
-
-        for (Content content : getContents())
-        {
-            ColibriConferenceIQ.Content contentIQ
-                = iq.getOrCreateContent(content.getName());
-
-            for (Channel channel : content.getChannels())
-            {
-                ColibriConferenceIQ.Channel channelIQ
-                    = new ColibriConferenceIQ.Channel();
-
-                channel.describe(channelIQ);
-                contentIQ.addChannel(channelIQ);
-            }
-        }
-    }
-
-    /**
-     * Sets the values of the properties of a specific
-     * <tt>ColibriConferenceIQ</tt> to the values of the respective
-     * properties of this instance. Thus, the specified <tt>iq</tt> may be
-     * thought of as a description of this instance.
-     * <p>
-     * <b>Note</b>: The copying of the values is shallow i.e. the
-     * <tt>Content</tt>s of this instance are not described in the specified
-     * <tt>iq</tt>.
-     * </p>
-     *
-     * @param iq the <tt>ColibriConferenceIQ</tt> to set the values of the
-     * properties of this instance on
-     */
-    public void describeShallow(ColibriConferenceIQ iq)
-    {
-        iq.setID(getID());
-    }
-
-    /**
-     * Notifies this instance that {@link #speechActivity} has identified a
-     * speaker switch event in this multipoint conference and there is now a new
-     * dominant speaker.
-     */
-    private void dominantSpeakerChanged()
-    {
-        Endpoint dominantSpeaker = speechActivity.getDominantEndpoint();
-
-        logd(
-                "The dominant speaker in conference " + getID()
-                    + " is now the endpoint "
-                    + ((dominantSpeaker == null)
-                        ? "(null)"
-                        : dominantSpeaker.getID())
-                    + ".");
-    }
-
-    /**
-     * Expires this <tt>Conference</tt>, its <tt>Content</tt>s and their
-     * respective <tt>Channel</tt>s. Releases the resources acquired by this
-     * instance throughout its life time and prepares it to be garbage
-     * collected.
-     */
-    public void expire()
-    {
-        synchronized (this)
-        {
-            if (expired)
-                return;
-            else
-                expired = true;
-        }
-
-        Videobridge videobridge = getVideobridge();
-
-        try
-        {
-            videobridge.expireConference(this);
-        }
-        finally
-        {
-            // Expire the Contents of this Conference.
-            for (Content content : getContents())
-            {
-                try
-                {
-                    content.expire();
-                }
-                catch (Throwable t)
-                {
-                    logger.warn(
-                            "Failed to expire content " + content.getName()
-                                + " of conference " + getID() + "!",
-                            t);
-                    if (t instanceof ThreadDeath)
-                        throw (ThreadDeath) t;
-                }
-            }
-
-            logd(
-                    "Expired conference " + getID() + ". The total number of"
-                        + " conferences is now "
-                        + videobridge.getConferenceCount() + ", channels "
-                        + videobridge.getChannelCount() + ".");
-        }
-    }
-
-    /**
-     * Expires a specific <tt>Content</tt> of this <tt>Conference</tt> (i.e. if
-     * the specified <tt>content</tt> is not in the list of <tt>Content</tt>s of
-     * this <tt>Conference</tt>, does nothing).
-     *
-     * @param content the <tt>Content</tt> to be expired by this
-     * <tt>Conference</tt>
-     */
-    public void expireContent(Content content)
-    {
-        boolean expireContent;
-
-        synchronized (contents)
-        {
-            if (contents.contains(content))
-            {
-                contents.remove(content);
-                expireContent = true;
-            }
-            else
-                expireContent = false;
-        }
-        if (expireContent)
-            content.expire();
-    }
-
-    /**
-     * Finds a <tt>Channel</tt> of this <tt>Conference</tt> which receives a
-     * specific SSRC and is with a specific <tt>MediaType</tt>.
-     *
-     * @param receiveSSRC the SSRC of a received RTP stream whose receiving
-     * <tt>Channel</tt> in this <tt>Conference</tt> is to be found
-     * @param mediaType the <tt>MediaType</tt> of the <tt>Channel</tt> to be
-     * found
-     * @return the <tt>Channel</tt> in this <tt>Conference</tt> which receives
-     * the specified <tt>ssrc</tt> and is with the specified <tt>mediaType</tt>;
-     * otherwise, <tt>null</tt>
-     */
-    Channel findChannelByReceiveSSRC(long receiveSSRC, MediaType mediaType)
-    {
-        for (Content content : getContents())
-        {
-            if (mediaType.equals(content.getMediaType()))
-            {
-                Channel channel = content.findChannelByReceiveSSRC(receiveSSRC);
-                if (channel != null)
-                    return channel;
-            }
-        }
-        return null;
-    }
-
-    /**
-     * Finds an <tt>Endpoint</tt> of this <tt>Conference</tt> which sends an RTP
-     * stream with a specific SSRC and with a specific <tt>MediaType</tt>.
-     *
-     * @param receiveSSRC the SSRC of an RTP stream received by this
-     * <tt>Conference</tt> whose sending <tt>Endpoint</tt> is to be found
-     * @param mediaType the <tt>MediaType</tt> of the RTP stream identified by
-     * the specified <tt>ssrc</tt>
-     * @return <tt>Endpoint</tt> of this <tt>Conference</tt> which sends an RTP
-     * stream with the specified <tt>ssrc</tt> and with the specified
-     * <tt>mediaType</tt>; otherwise, <tt>null</tt>
-     */
-    Endpoint findEndpointByReceiveSSRC(long receiveSSRC, MediaType mediaType)
-    {
-        Channel channel = findChannelByReceiveSSRC(receiveSSRC, mediaType);
-
-        return (channel == null) ? null : channel.getEndpoint();
-    }
-
-    /**
      * Returns the OSGi <tt>BundleContext</tt> in which this Conference is
      * executing.
      *
@@ -1223,8 +605,16 @@
                 endpoints = speechActivity.getEndpoints();
                 for (Channel channel : content.getChannels())
                 {
+                    //FIXME: remove instance of
+                    if (!(channel instanceof RtpChannel))
+                    {
+                        continue;
+                    }
+
+                    RtpChannel rtpChannel = (RtpChannel) channel;
+
                     List<Endpoint> channelEndpointsToAskForKeyframes
-                        = channel.lastNEndpointsChanged(endpoints);
+                        = rtpChannel.lastNEndpointsChanged(endpoints);
 
                     if ((channelEndpointsToAskForKeyframes != null)
                             && !channelEndpointsToAskForKeyframes.isEmpty())
@@ -1262,5 +652,80 @@
                 lastActivityTime = now;
         }
     }
-}
->>>>>>> 971ba002
+
+    /**
+     * Broadcasts string message to al participants over default data channel.
+     *
+     * @param msg the message to be advertised across conference peers.
+     */
+    private void broadcastMessage(String msg)
+    {
+        ArrayList<WeakReference<Endpoint>> endpointsCopy;
+
+        synchronized (endpoints)
+        {
+            endpointsCopy
+                = new ArrayList<WeakReference<Endpoint>>(endpoints);
+        }
+
+        int endpointsCount = endpointsCopy.size();
+
+        if(endpointsCount == 0)
+            return;
+
+        for(WeakReference<Endpoint> endpoint : endpoints)
+        {
+            Endpoint toNotify = endpoint.get();
+            if(toNotify == null)
+                continue;
+
+            sendMessageOnDataChannel(toNotify, msg);
+        }
+    }
+
+    /**
+     * Sends given <tt>String</tt> <tt>msg</tt> to given <tt>endpoint</tt>
+     * over default data channel.
+     *
+     * @param endpoint message recipient.
+     * @param msg message text to be sent.
+     */
+    private void sendMessageOnDataChannel(Endpoint endpoint, String msg)
+    {
+        String endpointId = endpoint.getID();
+
+        SctpConnection sctpConnection = endpoint.getSctpConnection();
+
+        if(sctpConnection == null)
+        {
+            logger.warn("No SCTP connection with " + endpointId);
+            return;
+        }
+
+        if(!sctpConnection.isReady())
+        {
+            logger.warn(
+                "SCTP connection with " + endpointId + " not ready yet");
+            return;
+        }
+
+        try
+        {
+            WebRtcDataStream dataStream
+                = sctpConnection.getDefaultDataStream();
+
+            if(dataStream == null)
+            {
+                logger.warn(
+                    "WebRtc data channel not opened yet " + endpointId);
+                return;
+            }
+
+            dataStream.sendString(msg);
+        }
+        catch (IOException e)
+        {
+            logger.error("SCTP error, endpoint: " + endpointId, e);
+        }
+    }
+}