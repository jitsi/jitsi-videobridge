jitsi-videobridge for Debian
---------------------

<<<<<<< HEAD
If you want a WebRTC videoconferencing solution you have to install jitsi-meet package 
which uses Jitsi Videobridge as a SFU (Selective Forwarding Unit)
=======
If you want a WebRTC videoconferencing sollution you have to install
jitsi-meet package which uses Jitsi Videbridge as a SFU (Selective
Forwarding Unit)
>>>>>>> 031cb5a9

 -- Yasen Pramatarov <yasen@bluejimp.com>  Tue, 22 Apr 2014 21:40:37 +0300<|MERGE_RESOLUTION|>--- conflicted
+++ resolved
@@ -1,13 +1,8 @@
 jitsi-videobridge for Debian
 ---------------------
 
-<<<<<<< HEAD
-If you want a WebRTC videoconferencing solution you have to install jitsi-meet package 
-which uses Jitsi Videobridge as a SFU (Selective Forwarding Unit)
-=======
-If you want a WebRTC videoconferencing sollution you have to install
-jitsi-meet package which uses Jitsi Videbridge as a SFU (Selective
+If you want a WebRTC videoconferencing solution you have to install
+jitsi-meet package which uses Jitsi Videobridge as a SFU (Selective
 Forwarding Unit)
->>>>>>> 031cb5a9
 
  -- Yasen Pramatarov <yasen@bluejimp.com>  Tue, 22 Apr 2014 21:40:37 +0300