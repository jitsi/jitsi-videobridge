<?xml version="1.0" encoding="UTF-8"?>
<FindBugsFilter>

<Match>
  <Or>
    <!-- Our Packet hierarchy intentionally uses clone() without calling super.clone(). -->
    <Bug pattern="CN_IDIOM_NO_SUPER_CALL"/>
    <!-- Serialization -->
    <Bug pattern="SE_BAD_FIELD"/>
    <!-- Serialization -->
    <Bug pattern="SE_BAD_FIELD_STORE"/>
    <!-- False positives with lazy vals -->
    <Bug pattern="NP_NULL_ON_SOME_PATH"/>
    <Bug pattern="RCN_REDUNDANT_NULLCHECK_WOULD_HAVE_BEEN_A_NPE"/>
<<<<<<< HEAD
=======
    <Bug pattern="BC_IMPOSSIBLE_INSTANCEOF"/>
    <!-- False positives with kotlin companions -->
    <Bug pattern="NP_NONNULL_FIELD_NOT_INITIALIZED_IN_CONSTRUCTOR"/>
>>>>>>> 6351e0dc
    <!-- Reference exposure, our implementation deliberately uses this. -->
    <Bug pattern="EI_EXPOSE_REP"/>
    <Bug pattern="EI_EXPOSE_REP2"/>
  </Or>
</Match>

<!-- Kotlin-specific -->
<Match>
  <Or>
    <!-- This seems to get triggered by certain kotlin constructs though they look safe -->
    <Bug pattern="BC_BAD_CAST_TO_ABSTRACT_COLLECTION"/>
    <!-- False positives with kotlin companions -->
    <Bug pattern="NP_NONNULL_FIELD_NOT_INITIALIZED_IN_CONSTRUCTOR"/>
    <!-- False positives with Kotlin smart casts to non-null -->
    <Bug pattern="NP_NULL_ON_SOME_PATH_FROM_RETURN_VALUE"/>
  </Or>
  <Source name="~.*\.kt" />
</Match>


<Match>
  <Or>
    <!-- Tests have a valid reason to ignore return values (expecting exceptions, etc). -->
    <Bug pattern="RV_RETURN_VALUE_IGNORED_NO_SIDE_EFFECT"/>

    <!-- False positives with kotlin 1.5 -->
    <Bug pattern="NP_PARAMETER_MUST_BE_NONNULL_BUT_MARKED_AS_NULLABLE"/>
  </Or>
  <Or>
    <Source name="~.*\.*Test.kt" />
    <Source name="~.*\.*Test.java" />
  </Or>
</Match>


</FindBugsFilter><|MERGE_RESOLUTION|>--- conflicted
+++ resolved
@@ -12,12 +12,9 @@
     <!-- False positives with lazy vals -->
     <Bug pattern="NP_NULL_ON_SOME_PATH"/>
     <Bug pattern="RCN_REDUNDANT_NULLCHECK_WOULD_HAVE_BEEN_A_NPE"/>
-<<<<<<< HEAD
-=======
     <Bug pattern="BC_IMPOSSIBLE_INSTANCEOF"/>
     <!-- False positives with kotlin companions -->
     <Bug pattern="NP_NONNULL_FIELD_NOT_INITIALIZED_IN_CONSTRUCTOR"/>
->>>>>>> 6351e0dc
     <!-- Reference exposure, our implementation deliberately uses this. -->
     <Bug pattern="EI_EXPOSE_REP"/>
     <Bug pattern="EI_EXPOSE_REP2"/>
