/*
 * Copyright @ 2020 - Present, 8x8, Inc.
 *
 * Licensed under the Apache License, Version 2.0 (the "License");
 * you may not use this file except in compliance with the License.
 * You may obtain a copy of the License at
 *
 *     http://www.apache.org/licenses/LICENSE-2.0
 *
 * Unless required by applicable law or agreed to in writing, software
 * distributed under the License is distributed on an "AS IS" BASIS,
 * WITHOUT WARRANTIES OR CONDITIONS OF ANY KIND, either express or implied.
 * See the License for the specific language governing permissions and
 * limitations under the License.
 */
package org.jitsi.videobridge

import io.kotest.assertions.throwables.shouldThrow
import io.kotest.matchers.shouldBe
import io.mockk.every
import io.mockk.mockk
import org.jitsi.ConfigTest
import org.jitsi.config.withNewConfig
import org.json.simple.JSONObject
import org.json.simple.parser.JSONParser
import org.jxmpp.jid.impl.JidCreate
import kotlin.random.Random
import org.jitsi.videobridge.octo.singleton as octoRelayServiceProvider

/**
 * This is a high-level test for [Conference] and related functionality.
 */
class ConferenceTest : ConfigTest() {
    private val videobridge = mockk<Videobridge>(relaxed = true) {
        every { statistics } returns Videobridge.Statistics()
    }

    init {
        val name = JidCreate.entityBareFrom("roomName@somedomain.com")
        withNewConfig(newConfigOctoEnabled(), loadDefaults = true) {
            octoRelayServiceProvider().get()?.start()
        }

        context("Adding local endpoints should work") {
            with(Conference(videobridge, "id", name, Conference.GID_NOT_SET, null, false, false)) {
                endpointCount shouldBe 0
<<<<<<< HEAD
                createLocalEndpoint("abcdabcd", true, false)
=======
                createLocalEndpoint("abcdabcd", true, false) // TODO cover the case when it's true
>>>>>>> 8c5035d3
                endpointCount shouldBe 1
                debugState.shouldBeValidJson()
            }
        }
        context("Enabling octo should fail when the GID is not set") {
            with(Conference(videobridge, "id", name, Conference.GID_NOT_SET, null, false, false)) {
                isOctoEnabled shouldBe false
                shouldThrow<IllegalStateException> {
                    tentacle
                }
                debugState.shouldBeValidJson()
            }
        }
        context("Enabling octo should work") {
            with(Conference(videobridge, "id", name, 1234, null, false, false)) {
                isOctoEnabled shouldBe false
                tentacle
                isOctoEnabled shouldBe true
                tentacle.setRelays(listOf("127.0.0.1:4097"))

                debugState.shouldBeValidJson()
            }
        }
    }
}

private fun newConfigOctoEnabled(port: Int = Random.nextInt(10000, 65535)) = """
    videobridge {
        octo {
            enabled = true
            bind-address = 127.0.0.1
            bind-port = $port
        }
    }
""".trimMargin()

fun JSONObject.shouldBeValidJson() {
    JSONParser().parse(this.toJSONString())
}<|MERGE_RESOLUTION|>--- conflicted
+++ resolved
@@ -44,11 +44,7 @@
         context("Adding local endpoints should work") {
             with(Conference(videobridge, "id", name, Conference.GID_NOT_SET, null, false, false)) {
                 endpointCount shouldBe 0
-<<<<<<< HEAD
-                createLocalEndpoint("abcdabcd", true, false)
-=======
-                createLocalEndpoint("abcdabcd", true, false) // TODO cover the case when it's true
->>>>>>> 8c5035d3
+                createLocalEndpoint("abcdabcd", true, false, false) // TODO cover the case when they're true
                 endpointCount shouldBe 1
                 debugState.shouldBeValidJson()
             }
