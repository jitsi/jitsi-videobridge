/*
 * Copyright @ 2020 - Present, 8x8, Inc.
 *
 * Licensed under the Apache License, Version 2.0 (the "License");
 * you may not use this file except in compliance with the License.
 * You may obtain a copy of the License at
 *
 *     http://www.apache.org/licenses/LICENSE-2.0
 *
 * Unless required by applicable law or agreed to in writing, software
 * distributed under the License is distributed on an "AS IS" BASIS,
 * WITHOUT WARRANTIES OR CONDITIONS OF ANY KIND, either express or implied.
 * See the License for the specific language governing permissions and
 * limitations under the License.
 */
package org.jitsi.videobridge

import io.kotest.core.spec.IsolationMode
import io.kotest.core.spec.style.ShouldSpec
import io.kotest.core.test.TestCase
import io.kotest.core.test.TestResult
import io.kotest.matchers.shouldBe
import io.kotest.matchers.types.shouldBeInstanceOf
import io.mockk.mockk
import io.mockk.verify
import org.jitsi.config.withNewConfig
import org.jitsi.shutdown.ShutdownServiceImpl
import org.jitsi.test.concurrent.FakeScheduledExecutorService
import org.jitsi.utils.OrderedJsonObject
import org.jitsi.videobridge.shutdown.ShutdownConfig
import org.jitsi.videobridge.shutdown.ShutdownState
import org.jitsi.videobridge.util.TaskPools
import org.jivesoftware.smack.packet.ErrorIQ
import org.jivesoftware.smack.packet.StanzaError
import org.json.simple.parser.JSONParser
import org.jxmpp.jid.impl.JidCreate

class VideobridgeTest : ShouldSpec() {
    override fun isolationMode(): IsolationMode = IsolationMode.InstancePerLeaf

    private val shutdownService: ShutdownServiceImpl = mockk(relaxed = true)
    private val fakeExecutor = FakeScheduledExecutorService()
    private val videobridge = Videobridge(null, shutdownService, mockk(), null, fakeExecutor.clock)

<<<<<<< HEAD
    override suspend fun beforeAny(testCase: TestCase) = super.beforeAny(testCase).also {
        TaskPools.SCHEDULED_POOL = mockExecutor
=======
    override fun beforeAny(testCase: TestCase) = super.beforeAny(testCase).also {
        TaskPools.SCHEDULED_POOL = fakeExecutor
>>>>>>> 4f507947
    }

    override suspend fun afterAny(testCase: TestCase, result: TestResult) = super.afterAny(testCase, result).also {
        TaskPools.resetScheduledPool()
    }

    init {
        context("Debug state should be JSON") {
            videobridge.getDebugState(null, null, true).shouldBeValidJson()
        }
        context("Shutdown") {
            context("when a conference is active") {
                withNewConfig("videobridge.shutdown.graceful-shutdown-min-participants=10") {
                    repeat(15) { videobridge.endpointCreated() }
                    context("starting a graceful shutdown") {
                        videobridge.shutdown(true)
                        should("report that shutdown is in progress") {
                            videobridge.isInGracefulShutdown shouldBe true
                            videobridge.shutdownState shouldBe ShutdownState.GRACEFUL_SHUTDOWN
                        }
                        should("not have started the shutdown yet") {
                            verify(exactly = 0) { shutdownService.beginShutdown() }
                        }
                        should("respond with an error if a new conference create is received via XMPP") {
                            val confCreateIq = ColibriUtilities.createConferenceIq(JidCreate.from("focusJid"))
                            val resp = videobridge.handleColibriConferenceIQ(confCreateIq)
                            resp.shouldBeInstanceOf<ErrorIQ>()
                            resp.error.condition shouldBe StanzaError.Condition.service_unavailable
                        }
                        context("When the number of participants drops below the threshold") {
                            repeat(10) { videobridge.endpointExpired() }
                            videobridge.shutdownState shouldBe ShutdownState.SHUTTING_DOWN
                            fakeExecutor.clock.elapse(ShutdownConfig.config.shuttingDownDelay)
                            fakeExecutor.run()
                            verify(exactly = 1) { shutdownService.beginShutdown() }
                        }
                        context("When the graceful shutdown period expires") {
                            should("go to SHUTTING_DOWN") {
                                fakeExecutor.clock.elapse(ShutdownConfig.config.gracefulShutdownMaxDuration)
                                fakeExecutor.run()
                                videobridge.shutdownState shouldBe ShutdownState.SHUTTING_DOWN
                                should("and then shut down after shuttingDownDelay") {
                                    fakeExecutor.clock.elapse(ShutdownConfig.config.shuttingDownDelay)
                                    fakeExecutor.run()
                                    verify(exactly = 1) { shutdownService.beginShutdown() }
                                }
                            }
                        }
                    }
                }
            }
        }
    }
}

fun OrderedJsonObject.shouldBeValidJson() {
    JSONParser().parse(this.toJSONString())
}<|MERGE_RESOLUTION|>--- conflicted
+++ resolved
@@ -42,13 +42,8 @@
     private val fakeExecutor = FakeScheduledExecutorService()
     private val videobridge = Videobridge(null, shutdownService, mockk(), null, fakeExecutor.clock)
 
-<<<<<<< HEAD
     override suspend fun beforeAny(testCase: TestCase) = super.beforeAny(testCase).also {
-        TaskPools.SCHEDULED_POOL = mockExecutor
-=======
-    override fun beforeAny(testCase: TestCase) = super.beforeAny(testCase).also {
         TaskPools.SCHEDULED_POOL = fakeExecutor
->>>>>>> 4f507947
     }
 
     override suspend fun afterAny(testCase: TestCase, result: TestResult) = super.afterAny(testCase, result).also {
