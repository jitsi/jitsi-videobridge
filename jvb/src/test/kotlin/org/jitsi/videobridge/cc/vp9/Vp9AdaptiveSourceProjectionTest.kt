/*
 * Copyright @ 2019 - Present, 8x8 Inc
 *
 * Licensed under the Apache License, Version 2.0 (the "License");
 * you may not use this file except in compliance with the License.
 * You may obtain a copy of the License at
 *
 *     http://www.apache.org/licenses/LICENSE-2.0
 *
 * Unless required by applicable law or agreed to in writing, software
 * distributed under the License is distributed on an "AS IS" BASIS,
 * WITHOUT WARRANTIES OR CONDITIONS OF ANY KIND, either express or implied.
 * See the License for the specific language governing permissions and
 * limitations under the License.
 */
package org.jitsi.videobridge.cc.vp9

import org.jitsi.nlj.PacketInfo
import org.jitsi.nlj.RtpLayerDesc
import org.jitsi.nlj.RtpLayerDesc.Companion.getIndex
import org.jitsi.nlj.RtpLayerDesc.Companion.getSidFromIndex
import org.jitsi.nlj.RtpLayerDesc.Companion.getTidFromIndex
import org.jitsi.nlj.codec.vpx.VpxUtils.Companion.applyExtendedPictureIdDelta
import org.jitsi.nlj.codec.vpx.VpxUtils.Companion.applyTl0PicIdxDelta
import org.jitsi.nlj.codec.vpx.VpxUtils.Companion.getExtendedPictureIdDelta
import org.jitsi.nlj.rtp.codec.vp9.Vp9Packet
import org.jitsi.nlj.util.Rfc3711IndexTracker
import org.jitsi.rtp.rtcp.RtcpSrPacket
import org.jitsi.rtp.rtcp.RtcpSrPacketBuilder
import org.jitsi.rtp.rtp.RtpPacket
import org.jitsi.rtp.util.RtpUtils
import org.jitsi.rtp.util.isNewerThan
import org.jitsi.rtp.util.isOlderThan
import org.jitsi.rtp.util.isOlderTimestampThan
import org.jitsi.utils.logging.DiagnosticContext
import org.jitsi.utils.logging2.Logger
import org.jitsi.utils.logging2.LoggerImpl
import org.jitsi.videobridge.cc.RtpState
import org.jitsi_modified.impl.neomedia.codec.video.vp9.DePacketizer
import org.junit.Assert
import org.junit.Test
import java.time.Duration
import java.time.Instant
import java.util.Random
import java.util.TreeMap
import javax.xml.bind.DatatypeConverter
import kotlin.collections.ArrayList

class Vp9AdaptiveSourceProjectionTest {
    private val logger: Logger = LoggerImpl(javaClass.name)

    @Test
    fun singlePacketProjectionTest() {
        val diagnosticContext = DiagnosticContext()
        diagnosticContext["test"] = "singlePacketProjectionTest"
        val initialState = RtpState(1, 10000, 1000000)
        val context = Vp9AdaptiveSourceProjectionContext(
            diagnosticContext,
            initialState,
            logger
        )
        val generator = ScalableVp9PacketGenerator(1)
        val packetInfo = generator.nextPacket()
        val packet = packetInfo.packetAs<Vp9Packet>()
        val targetIndex = getIndex(eid = 0, sid = 0, tid = 0)
        Assert.assertTrue(context.accept(packetInfo, 0, targetIndex))
        context.rewriteRtp(packetInfo)
        Assert.assertEquals(10001, packet.sequenceNumber)
        Assert.assertEquals(1003000, packet.timestamp)
        Assert.assertEquals(0, packet.pictureId)
        Assert.assertEquals(0, packet.spatialLayerIndex)
        Assert.assertEquals(0, packet.temporalLayerIndex)
    }

    private fun runInOrderTest(generator: Vp9PacketGenerator, targetIndex: Int) {
        val diagnosticContext = DiagnosticContext()
        diagnosticContext["test"] = Thread.currentThread().stackTrace[2].methodName
        val initialState = RtpState(1, 10000, 1000000)
        val context = Vp9AdaptiveSourceProjectionContext(
            diagnosticContext,
            initialState,
            logger
        )
        var expectedSeq = 10001
        var expectedTs: Long = 1003000
        var expectedPicId = 0
        var expectedTl0PicIdx = 0
        val targetSid = getSidFromIndex(targetIndex)
        val targetTid = getTidFromIndex(targetIndex)
        for (i in 0..99999) {
            val packetInfo = generator.nextPacket()
            val packet = packetInfo.packetAs<Vp9Packet>()
            val accepted = context.accept(
                packetInfo,
                0,
                targetIndex
            )
            if (!packet.hasLayerIndices) {
                expectedTl0PicIdx = -1
            } else if (packet.isStartOfFrame && packet.spatialLayerIndex == 0 && packet.temporalLayerIndex == 0) {
                expectedTl0PicIdx = applyTl0PicIdxDelta(expectedTl0PicIdx, 1)
            }
            val endOfPicture = packet.isEndOfPicture // Save this before rewriteRtp
            if (packet.temporalLayerIndex <= targetTid &&
                (
                    packet.spatialLayerIndex == targetSid ||
                        (packet.isUpperLevelReference && packet.spatialLayerIndex < targetSid)
                    )
            ) {
                Assert.assertTrue(accepted)
                context.rewriteRtp(packetInfo)
                Assert.assertEquals(expectedSeq, packet.sequenceNumber)
                Assert.assertEquals(expectedTs, packet.timestamp)
                Assert.assertEquals(expectedPicId, packet.pictureId)
                Assert.assertEquals(expectedTl0PicIdx, packet.TL0PICIDX)
                Assert.assertEquals(
                    packet.isEndOfFrame && packet.effectiveSpatialLayerIndex == targetSid,
                    packet.isMarked
                )
                expectedSeq = RtpUtils.applySequenceNumberDelta(expectedSeq, 1)
            } else {
                Assert.assertFalse(accepted)
            }
            if (endOfPicture) {
                expectedTs = RtpUtils.applyTimestampDelta(expectedTs, 3000)
                expectedPicId = applyExtendedPictureIdDelta(expectedPicId, 1)
            }
        }
    }

    private class ProjectedPacket constructor(
        val packet: Vp9Packet,
        val origSeq: Int,
        val extOrigSeq: Int,
        val nearOldest: Boolean
    )

    /** Run an out-of-order test on a single stream, randomized order except for the first packet.  */
    private fun doRunOutOfOrderTest(
        generator: Vp9PacketGenerator,
        targetIndex: Int,
        initialOrderedCount: Int,
        seed: Long
    ) {
        val diagnosticContext = DiagnosticContext()
        diagnosticContext["test"] = Thread.currentThread().stackTrace[2].methodName
        val initialState = RtpState(1, 10000, 1000000)
        val expectedInitialTs: Long = RtpUtils.applyTimestampDelta(initialState.maxTimestamp, 3000)
        val expectedTsOffset: Long = RtpUtils.getTimestampDiff(expectedInitialTs, generator.ts)
        val targetSid = getSidFromIndex(targetIndex)
        val targetTid = getTidFromIndex(targetIndex)
        val reorderSize = 64
        val buffer = ArrayList<PacketInfo?>(reorderSize)
        for (i in 0 until reorderSize) {
            buffer.add(generator.nextPacket())
        }
        val random = Random(seed)
        var orderedCount = initialOrderedCount - 1
        val context = Vp9AdaptiveSourceProjectionContext(
            diagnosticContext,
            initialState,
            logger
        )
        var latestSeq = buffer[0]!!.packetAs<Vp9Packet>().sequenceNumber
        val projectedPackets = TreeMap<Int, ProjectedPacket?>()
        val origSeqIdxTracker = Rfc3711IndexTracker()
        val newSeqIdxTracker = Rfc3711IndexTracker()
        for (i in 0..99999) {
            val packetInfo = buffer[0]
            val packet = packetInfo!!.packetAs<Vp9Packet>()
            val origSeq = packet.sequenceNumber
            val origTs = packet.timestamp
            val origTl0PicIdx = packet.TL0PICIDX
            if (latestSeq isOlderThan origSeq) {
                latestSeq = origSeq
            }
            val accepted = context.accept(packetInfo, 0, targetIndex)
            val oldestValidSeq: Int =
                RtpUtils.applySequenceNumberDelta(
                    latestSeq,
                    -((Vp9PictureMap.PICTURE_MAP_SIZE - 1) * generator.packetsPerFrame)
                )
            if (origSeq isOlderThan oldestValidSeq && !accepted) {
                /* This is fine; packets that are too old get ignored. */
                /* Note we don't want assertFalse(accepted) here because slightly-too-old packets
                 * that are part of an existing accepted frame will be accepted.
                 */
            } else if (packet.temporalLayerIndex <= targetTid && (
                    packet.spatialLayerIndex == targetSid ||
                        (packet.isUpperLevelReference && packet.spatialLayerIndex < targetSid)
                    )
            ) {
                Assert.assertTrue(accepted)

                /* There's an edge condition in frame projection where a packet
                   of a frame can be projected, then the frame can be forgotten
                   for being too old, then a later packet of the frame (which is
                   just barely not too old) can be projected, at which point it
                   can potentially get assigned different sequence number/TL0PICIDX
                   values.

                   This is an unlikely enough case in real life that it's not worth
                   worrying about; but the incredibly aggressive packet randomizer
                   used by the unit tests can trigger it, so explicitly allow it.
                 */
                val nearOldest: Boolean =
                    RtpUtils.getSequenceNumberDelta(origSeq, oldestValidSeq) < generator.packetsPerFrame
                context.rewriteRtp(packetInfo)
                Assert.assertEquals(RtpUtils.applyTimestampDelta(origTs, expectedTsOffset), packet.timestamp)
                Assert.assertEquals(origTl0PicIdx, packet.TL0PICIDX)
                val newSeq = packet.sequenceNumber
                val extNewSeq = newSeqIdxTracker.update(newSeq)
                val extOrigSeq = origSeqIdxTracker.update(origSeq)
                Assert.assertFalse(projectedPackets.containsKey(extNewSeq))
                projectedPackets[extNewSeq] = ProjectedPacket(packet, origSeq, extOrigSeq, nearOldest)
            } else {
                Assert.assertFalse(accepted)
            }
            if (orderedCount > 0) {
                buffer.removeAt(0)
                buffer.add(generator.nextPacket())
                orderedCount--
            } else {
                buffer[0] = generator.nextPacket()
                buffer.shuffle(random)
            }
        }
        val iter: Iterator<Int> = projectedPackets.keys.iterator()
        var prevPacket = projectedPackets[iter.next()]
        while (iter.hasNext()) {
            val packet = projectedPackets[iter.next()]
            Assert.assertTrue(packet!!.origSeq isNewerThan prevPacket!!.origSeq)
            if (prevPacket.packet.timestamp isOlderTimestampThan packet.packet.timestamp) {
                Assert.assertTrue(getExtendedPictureIdDelta(prevPacket.packet.pictureId, packet.packet.pictureId) < 0)
            } else {
                Assert.assertEquals(prevPacket.packet.timestamp, packet.packet.timestamp)
                Assert.assertTrue(prevPacket.packet.pictureId == packet.packet.pictureId || packet.nearOldest)
            }
            prevPacket = packet
        }

        /* Overall, we should not have expanded sequence numbers. */
        val firstPacket = projectedPackets.firstEntry().value
        val lastPacket = projectedPackets.lastEntry().value
        val origDelta = lastPacket!!.extOrigSeq - firstPacket!!.extOrigSeq
        val projDelta = projectedPackets.lastKey() - projectedPackets.firstKey()
        Assert.assertTrue(projDelta <= origDelta)
    }

    /** Run multiple instances of out-of-order test on a single stream, with different
     * random seeds.  */
    private fun runOutOfOrderTest(generator: Vp9PacketGenerator, targetIndex: Int, initialOrderedCount: Int = 1) {
        /* Seeds that have triggered problems in the past for this or VP8, plus a random one. */
        val seeds = longArrayOf(1576267371838L, 1578347926155L, 1579620018479L, System.currentTimeMillis())
        for (seed in seeds) {
            try {
                doRunOutOfOrderTest(generator, targetIndex, initialOrderedCount, seed)
            } catch (e: Throwable) {
                logger.error(
                    "Exception thrown in randomized test, seed = $seed",
                    e
                )
                throw e
            }
            generator.reset()
        }
    }

    @Test
    fun simpleNonScalableTest() {
        val generator = NonScalableVp9PacketGenerator()
        runInOrderTest(generator, getIndex(eid = 0, sid = 0, tid = 0))
    }

    @Test
    fun simpleProjectionTest() {
        val generator = ScalableVp9PacketGenerator(1)
        runInOrderTest(generator, getIndex(eid = 0, sid = 0, tid = 2))
    }

    @Test
    fun filteredProjectionTest() {
        val generator = ScalableVp9PacketGenerator(1)
        runInOrderTest(generator, getIndex(eid = 0, sid = 0, tid = 0))
    }

    @Test
    fun largerFrameProjectionTest() {
        val generator = ScalableVp9PacketGenerator(3)
        runInOrderTest(generator, getIndex(eid = 0, sid = 0, tid = 2))
    }

    @Test
    fun largerFrameFilteredTest() {
        val generator = ScalableVp9PacketGenerator(3)
        runInOrderTest(generator, getIndex(eid = 0, sid = 0, tid = 0))
    }

    @Test
    fun hugeFrameTest() {
        val generator = ScalableVp9PacketGenerator(200)
        runInOrderTest(generator, getIndex(eid = 0, sid = 0, tid = 0))
    }

    @Test
    fun simpleKsvcTest() {
        val generator = ScalableVp9PacketGenerator(1, 3)
        runInOrderTest(generator, getIndex(eid = 0, sid = 2, tid = 2))
    }

    @Test
    fun filteredKsvcTest() {
        val generator = ScalableVp9PacketGenerator(1, 3)
        runInOrderTest(generator, getIndex(eid = 0, sid = 0, tid = 2))
    }

    @Test
    fun temporalFilteredKsvcTest() {
        val generator = ScalableVp9PacketGenerator(1, 3)
        runInOrderTest(generator, getIndex(eid = 0, sid = 2, tid = 0))
    }

    @Test
    fun spatialAndTemporalFilteredKsvcTest() {
        val generator = ScalableVp9PacketGenerator(1, 3)
        runInOrderTest(generator, getIndex(eid = 0, sid = 0, tid = 0))
    }

    @Test
    fun largerKsvcTest() {
        val generator = ScalableVp9PacketGenerator(3, 3)
        runInOrderTest(generator, getIndex(eid = 0, sid = 2, tid = 2))
    }

    @Test
    fun largerFilteredKsvcTest() {
        val generator = ScalableVp9PacketGenerator(3, 3)
        runInOrderTest(generator, getIndex(eid = 0, sid = 0, tid = 2))
    }

    @Test
    fun largerTemporalFilteredKsvcTest() {
        val generator = ScalableVp9PacketGenerator(3, 3)
        runInOrderTest(generator, getIndex(eid = 0, sid = 2, tid = 0))
    }

    @Test
    fun largerSpatialAndTemporalFilteredKsvcTest() {
        val generator = ScalableVp9PacketGenerator(3, 3)
        runInOrderTest(generator, getIndex(eid = 0, sid = 0, tid = 0))
    }

    @Test
    fun simpleSvcTest() {
        val generator = ScalableVp9PacketGenerator(1, 3, false)
        runInOrderTest(generator, getIndex(eid = 0, sid = 2, tid = 2))
    }

    @Test
    fun filteredSvcTest() {
        val generator = ScalableVp9PacketGenerator(1, 3, false)
        runInOrderTest(generator, getIndex(eid = 0, sid = 0, tid = 2))
    }

    @Test
    fun temporalFilteredSvcTest() {
        val generator = ScalableVp9PacketGenerator(1, 3, false)
        runInOrderTest(generator, getIndex(eid = 0, sid = 2, tid = 0))
    }

    @Test
    fun spatialAndTemporalFilteredSvcTest() {
        val generator = ScalableVp9PacketGenerator(1, 3, false)
        runInOrderTest(generator, getIndex(eid = 0, sid = 0, tid = 0))
    }

    @Test
    fun largerSvcTest() {
        val generator = ScalableVp9PacketGenerator(3, 3, false)
        runInOrderTest(generator, getIndex(eid = 0, sid = 2, tid = 2))
    }

    @Test
    fun largerFilteredSvcTest() {
        val generator = ScalableVp9PacketGenerator(3, 3, false)
        runInOrderTest(generator, getIndex(eid = 0, sid = 0, tid = 2))
    }

    @Test
    fun largerTemporalFilteredSvcTest() {
        val generator = ScalableVp9PacketGenerator(3, 3, false)
        runInOrderTest(generator, getIndex(eid = 0, sid = 2, tid = 0))
    }

    @Test
    fun largerSpatialAndTemporalFilteredSvcTest() {
        val generator = ScalableVp9PacketGenerator(3, 3, false)
        runInOrderTest(generator, getIndex(eid = 0, sid = 0, tid = 0))
    }

    @Test
    fun simpleOutOfOrderTest() {
        val generator = ScalableVp9PacketGenerator(1)
        runOutOfOrderTest(generator, getIndex(eid = 0, sid = 0, tid = 2))
    }

    @Test
    fun largerOutOfOrderTest() {
        val generator = ScalableVp9PacketGenerator(3)
        runOutOfOrderTest(generator, getIndex(eid = 0, sid = 0, tid = 2))
    }

    @Test
    fun filteredOutOfOrderTest() {
        val generator = ScalableVp9PacketGenerator(1)
        runOutOfOrderTest(generator, getIndex(eid = 0, sid = 0, tid = 0))
    }

    @Test
    fun largerFilteredOutOfOrderTest() {
        val generator = ScalableVp9PacketGenerator(3)
        runOutOfOrderTest(generator, getIndex(eid = 0, sid = 0, tid = 0))
    }

    @Test
    fun simpleKsvcOutOfOrderTest() {
        val generator = ScalableVp9PacketGenerator(1, 3)
        runOutOfOrderTest(generator, getIndex(eid = 0, sid = 2, tid = 2), 3)
    }

    @Test
    fun largerKsvcOutOfOrderTest() {
        val generator = ScalableVp9PacketGenerator(3, 3)
        runOutOfOrderTest(generator, getIndex(eid = 0, sid = 2, tid = 2), 7)
    }

    @Test
    fun filteredKsvcOutOfOrderTest() {
        val generator = ScalableVp9PacketGenerator(1, 3)
        runOutOfOrderTest(generator, getIndex(eid = 0, sid = 0, tid = 2), 3)
    }

    @Test
    fun largerFilteredKsvcOutOfOrderTest() {
        val generator = ScalableVp9PacketGenerator(3, 3)
        runOutOfOrderTest(generator, getIndex(eid = 0, sid = 0, tid = 2), 7)
    }

    @Test
    fun simpleSvcOutOfOrderTest() {
        val generator = ScalableVp9PacketGenerator(1, 3, false)
        runOutOfOrderTest(generator, getIndex(eid = 0, sid = 2, tid = 2), 3)
    }

    @Test
    fun largerSvcOutOfOrderTest() {
        val generator = ScalableVp9PacketGenerator(3, 3, false)
        runOutOfOrderTest(generator, getIndex(eid = 0, sid = 2, tid = 2), 7)
    }

    @Test
    fun filteredSvcOutOfOrderTest() {
        val generator = ScalableVp9PacketGenerator(1, 3, false)
        runOutOfOrderTest(generator, getIndex(eid = 0, sid = 0, tid = 2), 3)
    }

    @Test
    fun largerFilteredSvcOutOfOrderTest() {
        val generator = ScalableVp9PacketGenerator(3, 3, false)
        runOutOfOrderTest(generator, getIndex(eid = 0, sid = 0, tid = 2), 7)
    }

    @Test
    fun slightlyDelayedKeyframeTest() {
        val generator = ScalableVp9PacketGenerator(1)
        val diagnosticContext = DiagnosticContext()
        diagnosticContext["test"] = "slightlyDelayedKeyframeTest"
        val initialState = RtpState(1, 10000, 1000000)
        val context = Vp9AdaptiveSourceProjectionContext(
            diagnosticContext,
            initialState,
            logger
        )
        val firstPacketInfo = generator.nextPacket()
        val targetIndex = getIndex(eid = 0, sid = 0, tid = 2)
        for (i in 0..2) {
            val packetInfo = generator.nextPacket()
            Assert.assertFalse(context.accept(packetInfo, 0, targetIndex))
        }
        Assert.assertTrue(context.accept(firstPacketInfo, 0, targetIndex))
        context.rewriteRtp(firstPacketInfo)
        for (i in 0..9995) {
            val packetInfo = generator.nextPacket()
            Assert.assertTrue(context.accept(packetInfo, 0, targetIndex))
            context.rewriteRtp(packetInfo)
        }
    }

    @Test
    fun veryDelayedKeyframeTest() {
        val generator = ScalableVp9PacketGenerator(1)
        val diagnosticContext = DiagnosticContext()
        diagnosticContext["test"] = "veryDelayedKeyframeTest"
        val initialState = RtpState(1, 10000, 1000000)
        val context = Vp9AdaptiveSourceProjectionContext(
            diagnosticContext,
            initialState,
            logger
        )
        val firstPacketInfo = generator.nextPacket()
        val targetIndex = getIndex(eid = 0, sid = 0, tid = 2)
        for (i in 0..3) {
            val packetInfo = generator.nextPacket()
            Assert.assertFalse(context.accept(packetInfo, 0, targetIndex))
        }
        Assert.assertFalse(context.accept(firstPacketInfo, 0, targetIndex))
        for (i in 0..9) {
            val packetInfo = generator.nextPacket()
            Assert.assertFalse(context.accept(packetInfo, 0, targetIndex))
        }
        generator.requestKeyframe()
        for (i in 0..9995) {
            val packetInfo = generator.nextPacket()
            Assert.assertTrue(context.accept(packetInfo, 0, targetIndex))
            context.rewriteRtp(packetInfo)
        }
    }

    @Test
    fun delayedPartialKeyframeTest() {
        val generator = ScalableVp9PacketGenerator(3)
        val diagnosticContext = DiagnosticContext()
        diagnosticContext["test"] = "delayedPartialKeyframeTest"
        val initialState = RtpState(1, 10000, 1000000)
        val context = Vp9AdaptiveSourceProjectionContext(
            diagnosticContext,
            initialState,
            logger
        )
        val firstPacketInfo = generator.nextPacket()
        val firstPacket = firstPacketInfo.packetAs<Vp9Packet>()
        val targetIndex = getIndex(eid = 0, sid = 0, tid = 2)
        var lowestSeq = Integer.MAX_VALUE
        for (i in 0..10) {
            val packetInfo = generator.nextPacket()
            val packet = packetInfo.packetAs<Vp9Packet>()
            Assert.assertTrue(context.accept(packetInfo, 0, targetIndex))
            context.rewriteRtp(packetInfo)
            Assert.assertTrue(packet.sequenceNumber > 10001)
            lowestSeq = minOf(lowestSeq, packet.sequenceNumber)
        }

        Assert.assertTrue(context.accept(firstPacketInfo, 0, targetIndex))
        context.rewriteRtp(firstPacketInfo)
        Assert.assertEquals(lowestSeq - 1, firstPacket.sequenceNumber)

        for (i in 0..9980) {
            val packetInfo = generator.nextPacket()
            Assert.assertTrue(context.accept(packetInfo, 0, targetIndex))
            context.rewriteRtp(packetInfo)
        }
    }

    @Test
    fun twoStreamsNoSwitchingTest() {
        val generator1 = ScalableVp9PacketGenerator(3)
        val generator2 = ScalableVp9PacketGenerator(3)
        generator2.ssrc = 0xdeadbeefL
        val diagnosticContext = DiagnosticContext()
        diagnosticContext["test"] = "twoStreamsNoSwitchingTest"
        val initialState = RtpState(1, 10000, 1000000)
        val context = Vp9AdaptiveSourceProjectionContext(
            diagnosticContext,
            initialState,
            logger
        )
        val targetIndex = getIndex(eid = 1, sid = 0, tid = 2)
        var expectedSeq = 10001
        var expectedTs: Long = 1003000
        for (i in 0..9999) {
            val packetInfo1 = generator1.nextPacket()
            val packet1 = packetInfo1.packetAs<Vp9Packet>()
            Assert.assertTrue(context.accept(packetInfo1, 1, targetIndex))
            val packetInfo2 = generator2.nextPacket()
            Assert.assertFalse(context.accept(packetInfo2, 0, targetIndex))
            context.rewriteRtp(packetInfo1)
            Assert.assertEquals(expectedSeq, packet1.sequenceNumber)
            Assert.assertEquals(expectedTs, packet1.timestamp)
            expectedSeq = RtpUtils.applySequenceNumberDelta(expectedSeq, 1)
            if (packet1.isEndOfFrame) {
                expectedTs = RtpUtils.applyTimestampDelta(expectedTs, 3000)
            }
        }
    }

    @Test
    fun twoStreamsSwitchingTest() {
        val generator1 = ScalableVp9PacketGenerator(3)
        val generator2 = ScalableVp9PacketGenerator(3)
        generator2.ssrc = 0xdeadbeefL
        val diagnosticContext = DiagnosticContext()
        diagnosticContext["test"] = "twoStreamsSwitchingTest"
        val initialState = RtpState(1, 10000, 1000000)
        val context = Vp9AdaptiveSourceProjectionContext(
            diagnosticContext,
            initialState,
            logger
        )
        var expectedSeq = 10001
        var expectedTs: Long = 1003000
        var expectedPicId = 0
        var expectedTl0PicIdx = 0
        var targetIndex = getIndex(eid = 0, sid = 0, tid = 2)

        /* Start by wanting spatial layer 0 */
        for (i in 0..899) {
            val srPacket1 = generator1.srPacket
            val packetInfo1 = generator1.nextPacket()
            val packet1 = packetInfo1.packetAs<Vp9Packet>()
            if (packet1.isStartOfFrame && packet1.temporalLayerIndex == 0) {
                expectedTl0PicIdx = applyTl0PicIdxDelta(expectedTl0PicIdx, 1)
            }
            Assert.assertTrue(context.accept(packetInfo1, 0, targetIndex))
            context.rewriteRtp(packetInfo1)
            Assert.assertTrue(context.rewriteRtcp(srPacket1))
            Assert.assertEquals(packet1.ssrc, srPacket1.senderSsrc)
            Assert.assertEquals(packet1.timestamp, srPacket1.senderInfo.rtpTimestamp)
            val srPacket2 = generator2.srPacket
            val packetInfo2 = generator2.nextPacket()
            Assert.assertFalse(context.accept(packetInfo2, 1, targetIndex))
            Assert.assertFalse(context.rewriteRtcp(srPacket2))
            Assert.assertEquals(expectedSeq, packet1.sequenceNumber)
            Assert.assertEquals(expectedTs, packet1.timestamp)
            Assert.assertEquals(expectedPicId, packet1.pictureId)
            Assert.assertEquals(expectedTl0PicIdx, packet1.TL0PICIDX)
            expectedSeq = RtpUtils.applySequenceNumberDelta(expectedSeq, 1)
            if (packet1.isEndOfFrame) {
                expectedTs = RtpUtils.applyTimestampDelta(expectedTs, 3000)
                expectedPicId = applyExtendedPictureIdDelta(expectedPicId, 1)
            }
        }

        /* Switch to wanting spatial layer 1, but don't send a keyframe. We should stay at the higher layer. */
        targetIndex = getIndex(eid = 1, sid = 0, tid = 2)
        for (i in 0..89) {
            val srPacket1 = generator1.srPacket
            val packetInfo1 = generator1.nextPacket()
            val packet1 = packetInfo1.packetAs<Vp9Packet>()
            if (packet1.isStartOfFrame && packet1.temporalLayerIndex == 0) {
                expectedTl0PicIdx = applyTl0PicIdxDelta(expectedTl0PicIdx, 1)
            }
            Assert.assertTrue(context.accept(packetInfo1, 0, targetIndex))
            context.rewriteRtp(packetInfo1)
            Assert.assertTrue(context.rewriteRtcp(srPacket1))
            Assert.assertEquals(packet1.ssrc, srPacket1.senderSsrc)
            Assert.assertEquals(packet1.timestamp, srPacket1.senderInfo.rtpTimestamp)
            val srPacket2 = generator2.srPacket
            val packetInfo2 = generator2.nextPacket()
            Assert.assertFalse(context.accept(packetInfo2, 1, targetIndex))
            Assert.assertFalse(context.rewriteRtcp(srPacket2))
            Assert.assertEquals(expectedSeq, packet1.sequenceNumber)
            Assert.assertEquals(expectedTs, packet1.timestamp)
            Assert.assertEquals(expectedPicId, packet1.pictureId)
            Assert.assertEquals(expectedTl0PicIdx, packet1.TL0PICIDX)
            expectedSeq = RtpUtils.applySequenceNumberDelta(expectedSeq, 1)
            if (packet1.isEndOfFrame) {
                expectedTs = RtpUtils.applyTimestampDelta(expectedTs, 3000)
                expectedPicId = applyExtendedPictureIdDelta(expectedPicId, 1)
            }
        }
        generator1.requestKeyframe()
        generator2.requestKeyframe()

        /* After a keyframe we should accept spatial layer 1 */
        for (i in 0..8999) {
            val srPacket1 = generator1.srPacket
            val packetInfo1 = generator1.nextPacket()
            val packet1 = packetInfo1.packetAs<Vp9Packet>()
            if (i == 0 && packet1.isStartOfFrame && packet1.temporalLayerIndex == 0) {
                expectedTl0PicIdx = applyTl0PicIdxDelta(expectedTl0PicIdx, 1)
            }

            /* We will cut off the layer 0 keyframe after 1 packet, once we see the layer 1 keyframe. */
            Assert.assertEquals(i == 0, context.accept(packetInfo1, 0, targetIndex))
            Assert.assertEquals(i == 0, context.rewriteRtcp(srPacket1))
            if (i == 0) {
                context.rewriteRtp(packetInfo1)
                Assert.assertEquals(packet1.ssrc, srPacket1.senderSsrc)
                Assert.assertEquals(packet1.timestamp, srPacket1.senderInfo.rtpTimestamp)
            }
            val srPacket2 = generator2.srPacket
            val packetInfo2 = generator2.nextPacket()
            val packet2 = packetInfo2.packetAs<Vp9Packet>()
            if (packet2.isStartOfFrame && packet2.temporalLayerIndex == 0) {
                expectedTl0PicIdx = applyTl0PicIdxDelta(expectedTl0PicIdx, 1)
            }
            Assert.assertTrue(context.accept(packetInfo2, 1, targetIndex))
            context.rewriteRtp(packetInfo2)
            Assert.assertTrue(context.rewriteRtcp(srPacket2))
            Assert.assertEquals(packet2.ssrc, srPacket2.senderSsrc)
            Assert.assertEquals(packet2.timestamp, srPacket2.senderInfo.rtpTimestamp)
            if (i == 0) {
                /* We leave a 2-packet gap for the layer 0 keyframe. */
                expectedSeq += 2
                /* ts will advance by an extra 3000 samples for the extra frame. */
                expectedTs = RtpUtils.applyTimestampDelta(expectedTs, 3000)
                /* pid id and tl0picidx will advance by 1 for the extra keyframe. */
                expectedPicId = applyExtendedPictureIdDelta(expectedPicId, 1)
            }
            Assert.assertEquals(expectedSeq, packet2.sequenceNumber)
            Assert.assertEquals(expectedTs, packet2.timestamp)
            Assert.assertEquals(expectedPicId, packet2.pictureId)
            Assert.assertEquals(expectedTl0PicIdx, packet2.TL0PICIDX)
            expectedSeq = RtpUtils.applySequenceNumberDelta(expectedSeq, 1)
            if (packet2.isEndOfFrame) {
                expectedTs = RtpUtils.applyTimestampDelta(expectedTs, 3000)
                expectedPicId = applyExtendedPictureIdDelta(expectedPicId, 1)
            }
        }
    }

    @Test
    fun temporalLayerSwitchingTest() {
        val generator = ScalableVp9PacketGenerator(3)
        val diagnosticContext = DiagnosticContext()
        diagnosticContext["test"] = "temporalLayerSwitchingTest"
        val initialState = RtpState(1, 10000, 1000000)
        val context = Vp9AdaptiveSourceProjectionContext(
            diagnosticContext,
            initialState,
            logger
        )
        var targetTid = 0
        var decodableTid = 0
        var targetIndex = getIndex(0, 0, targetTid)
        var expectedSeq = 10001
        var expectedTs: Long = 1003000
        var expectedPicId = 0
        var expectedTl0PicIdx = 0
        for (i in 0..9999) {
            val packetInfo = generator.nextPacket()
            val packet = packetInfo.packetAs<Vp9Packet>()
            val accepted = context.accept(packetInfo, 0, targetIndex)
            if (packet.isStartOfFrame && packet.temporalLayerIndex == 0) {
                expectedTl0PicIdx = applyTl0PicIdxDelta(expectedTl0PicIdx, 1)
            }
            if (accepted) {
                if (decodableTid < packet.temporalLayerIndex) {
                    decodableTid = packet.temporalLayerIndex
                }
            } else {
                if (decodableTid > packet.temporalLayerIndex - 1) {
                    decodableTid = packet.temporalLayerIndex - 1
                }
            }
            if (packet.temporalLayerIndex <= decodableTid) {
                Assert.assertTrue(accepted)
                context.rewriteRtp(packetInfo)
                Assert.assertEquals(expectedSeq, packet.sequenceNumber)
                Assert.assertEquals(expectedTs, packet.timestamp)
                Assert.assertEquals(expectedPicId, packet.pictureId)
                Assert.assertEquals(expectedTl0PicIdx, packet.TL0PICIDX)
                expectedSeq = RtpUtils.applySequenceNumberDelta(expectedSeq, 1)
            } else {
                Assert.assertFalse(accepted)
            }
            if (packet.isEndOfFrame) {
                expectedTs = RtpUtils.applyTimestampDelta(expectedTs, 3000)
                expectedPicId = applyExtendedPictureIdDelta(expectedPicId, 1)
                if (i % 97 == 0) { // Prime number so it's out of sync with packet cycles. */
                    targetTid = (targetTid + 2) % 3
                    targetIndex = getIndex(0, 0, targetTid)
                }
            }
        }
    }

    private fun runLargeDropoutTest(generator: Vp9PacketGenerator, targetIndex: Int) {
        val diagnosticContext = DiagnosticContext()
        diagnosticContext["test"] = Thread.currentThread().stackTrace[2].methodName
        val initialState = RtpState(1, 10000, 1000000)
        val context = Vp9AdaptiveSourceProjectionContext(
            diagnosticContext,
            initialState,
            logger
        )
        var expectedSeq = 10001
        var expectedTs: Long = 1003000
        var expectedPicId = 0
        var expectedTl0PicIdx = 0
        val targetSid = getSidFromIndex(targetIndex)
        val targetTid = getTidFromIndex(targetIndex)
        for (i in 0..999) {
            val packetInfo = generator.nextPacket()
            val packet = packetInfo.packetAs<Vp9Packet>()
            val accepted = context.accept(
                packetInfo,
                0,
                targetIndex
            )
            if (packet.isStartOfFrame && packet.temporalLayerIndex == 0) {
                expectedTl0PicIdx = applyTl0PicIdxDelta(expectedTl0PicIdx, 1)
            }
            val endOfPicture = packet.isEndOfPicture
            if (packet.temporalLayerIndex <= targetTid &&
                (
                    packet.spatialLayerIndex == targetSid ||
                        (packet.isUpperLevelReference && packet.spatialLayerIndex < targetSid)
                    )
            ) {
                Assert.assertTrue(accepted)
                context.rewriteRtp(packetInfo)
                Assert.assertEquals(expectedSeq, packet.sequenceNumber)
                Assert.assertEquals(expectedTs, packet.timestamp)
                Assert.assertEquals(expectedPicId, packet.pictureId)
                Assert.assertEquals(expectedTl0PicIdx, packet.TL0PICIDX)
                expectedSeq = RtpUtils.applySequenceNumberDelta(expectedSeq, 1)
            } else {
                Assert.assertFalse(accepted)
            }
            if (endOfPicture) {
                expectedTs = RtpUtils.applyTimestampDelta(expectedTs, 3000)
                expectedPicId = applyExtendedPictureIdDelta(expectedPicId, 1)
            }
        }
        for (gap in 64..65536 step { it * 2 }) {
            for (i in 0 until gap) {
                generator.nextPacket()
            }
            var packetInfo: PacketInfo
            var packet: Vp9Packet
            do {
                packetInfo = generator.nextPacket()
                packet = packetInfo.packetAs()
            } while (packet.temporalLayerIndex > targetIndex)
            Assert.assertTrue(context.accept(packetInfo, 0, targetIndex))
            context.rewriteRtp(packetInfo)

            /* Allow any values after a gap. */
            expectedSeq = RtpUtils.applySequenceNumberDelta(packet.sequenceNumber, 1)
            expectedTs = packet.timestamp
            expectedPicId = packet.pictureId
            expectedTl0PicIdx = packet.TL0PICIDX
            if (packet.isEndOfPicture) {
                expectedTs = RtpUtils.applyTimestampDelta(expectedTs, 3000)
                expectedPicId = applyExtendedPictureIdDelta(expectedPicId, 1)
            }
            for (i in 0..999) {
                packetInfo = generator.nextPacket()
                packet = packetInfo.packetAs()
                val accepted = context.accept(
                    packetInfo,
                    0,
                    targetIndex
                )
                if (packet.isStartOfFrame && packet.temporalLayerIndex == 0) {
                    expectedTl0PicIdx = applyTl0PicIdxDelta(expectedTl0PicIdx, 1)
                }
                val endOfPicture = packet.isEndOfPicture
                if (packet.temporalLayerIndex <= targetIndex) {
                    Assert.assertTrue(accepted)
                    context.rewriteRtp(packetInfo)
                    Assert.assertEquals(expectedSeq, packet.sequenceNumber)
                    Assert.assertEquals(expectedTs, packet.timestamp)
                    Assert.assertEquals(expectedPicId, packet.pictureId)
                    Assert.assertEquals(expectedTl0PicIdx, packet.TL0PICIDX)
                    expectedSeq = RtpUtils.applySequenceNumberDelta(expectedSeq, 1)
                } else {
                    Assert.assertFalse(accepted)
                }
                if (endOfPicture) {
                    expectedTs = RtpUtils.applyTimestampDelta(expectedTs, 3000)
                    expectedPicId = applyExtendedPictureIdDelta(expectedPicId, 1)
                }
            }
        }
    }

    @Test
    fun largeDropoutTest() {
        val generator = ScalableVp9PacketGenerator(1)
        runLargeDropoutTest(generator, getIndex(eid = 0, sid = 0, tid = 2))
    }

    @Test
    fun filteredLargeDropoutTest() {
        val generator = ScalableVp9PacketGenerator(1)
        runLargeDropoutTest(generator, getIndex(eid = 0, sid = 0, tid = 0))
    }

    @Test
    fun largeFrameDropoutTest() {
        val generator = ScalableVp9PacketGenerator(3)
        runLargeDropoutTest(generator, getIndex(eid = 0, sid = 0, tid = 2))
    }

    @Test
    fun filteredLargeFrameDropoutTest() {
        val generator = ScalableVp9PacketGenerator(3)
        runLargeDropoutTest(generator, getIndex(eid = 0, sid = 0, tid = 0))
    }

    private fun runSourceSuspensionTest(generator: Vp9PacketGenerator, targetIndex: Int) {
        val diagnosticContext = DiagnosticContext()
        diagnosticContext["test"] = Thread.currentThread().stackTrace[2].methodName
        val initialState = RtpState(1, 10000, 1000000)
        val context = Vp9AdaptiveSourceProjectionContext(
            diagnosticContext,
            initialState,
            logger
        )
        var expectedSeq = 10001
        var expectedTs: Long = 1003000
        var expectedPicId = 0
        var expectedTl0PicIdx = 0
        val targetSid = getSidFromIndex(targetIndex)
        val targetTid = getTidFromIndex(targetIndex)

        var packetInfo: PacketInfo
        var packet: Vp9Packet

        var lastPacketAccepted = false
        var lastPidAccepted = -1

        for (i in 0..999) {
            packetInfo = generator.nextPacket()
            packet = packetInfo.packetAs()
            val accepted = context.accept(
                packetInfo,
                0,
                targetIndex
            )
            if (packet.isStartOfFrame && packet.temporalLayerIndex == 0) {
                expectedTl0PicIdx = applyTl0PicIdxDelta(expectedTl0PicIdx, 1)
            }
            val endOfPicture = packet.isEndOfPicture
            if (packet.temporalLayerIndex <= targetTid &&
                (
                    packet.spatialLayerIndex == targetSid ||
                        (packet.isUpperLevelReference && packet.spatialLayerIndex < targetSid)
                    )
            ) {
                Assert.assertTrue(accepted)
                context.rewriteRtp(packetInfo)
                Assert.assertEquals(expectedSeq, packet.sequenceNumber)
                Assert.assertEquals(expectedTs, packet.timestamp)
                Assert.assertEquals(expectedPicId, packet.pictureId)
                Assert.assertEquals(expectedTl0PicIdx, packet.TL0PICIDX)
                expectedSeq = RtpUtils.applySequenceNumberDelta(expectedSeq, 1)
                lastPacketAccepted = true
                lastPidAccepted = packet.pictureId
            } else {
                Assert.assertFalse(accepted)
                lastPacketAccepted = false
            }
            if (endOfPicture) {
                expectedTs = RtpUtils.applyTimestampDelta(expectedTs, 3000)
                expectedPicId = applyExtendedPictureIdDelta(expectedPicId, 1)
            }
        }
        for (suspended in 64..65536 step { it * 2 }) {
            /* If the last frame was accepted, finish the current frame if this generator is creating multi-packet
                frames. */
            if (lastPacketAccepted) {
                while (generator.packetOfFrame != 0) {
                    packetInfo = generator.nextPacket()
                    packet = packetInfo.packetAs()
                    val accepted = context.accept(
                        packetInfo,
                        0,
                        targetIndex
                    )
                    Assert.assertTrue(accepted)
                    context.rewriteRtp(packetInfo)
                    expectedSeq = RtpUtils.applySequenceNumberDelta(expectedSeq, 1)
                    if (packet.isEndOfPicture) {
                        expectedTs = RtpUtils.applyTimestampDelta(expectedTs, 3000)
                        expectedPicId = applyExtendedPictureIdDelta(expectedPicId, 1)
                    }
                }
            }
            /* Turn the source off for a time. */
            for (i in 0 until suspended) {
                packetInfo = generator.nextPacket()
                packet = packetInfo.packetAs()
                val accepted = context.accept(
                    packetInfo,
                    0,
                    RtpLayerDesc.SUSPENDED_INDEX
                )
                Assert.assertFalse(accepted)
                if (packet.isEndOfPicture) {
                    expectedTs = RtpUtils.applyTimestampDelta(expectedTs, 3000)
                }
            }

            /* Switch back to wanting [targetIndex], but don't send a keyframe for a while.
             * Should still be dropped. */
            for (i in 0 until 30) {
                packetInfo = generator.nextPacket()
                packet = packetInfo.packetAs()
                val accepted = context.accept(
                    packetInfo,
                    0,
                    targetIndex
                )
                Assert.assertFalse(accepted)
                if (packet.isEndOfPicture) {
                    expectedTs = RtpUtils.applyTimestampDelta(expectedTs, 3000)
                }
            }

            /* Request a keyframe.  Will be sent as of the next frame. */
            generator.requestKeyframe()
            /* If this generator is creating multi-packet frames, finish the previous frame. */
            while (generator.packetOfFrame != 0) {
                packetInfo = generator.nextPacket()
                packet = packetInfo.packetAs()
                val accepted = context.accept(
                    packetInfo,
                    0,
                    targetIndex
                )
                Assert.assertFalse(accepted)
                if (packet.isEndOfPicture) {
                    expectedTs = RtpUtils.applyTimestampDelta(expectedTs, 3000)
                }
            }
            expectedPicId = applyExtendedPictureIdDelta(lastPidAccepted, 1)

            for (i in 0..999) {
                packetInfo = generator.nextPacket()
                packet = packetInfo.packetAs()
                val accepted = context.accept(
                    packetInfo,
                    0,
                    targetIndex
                )
                if (packet.isStartOfFrame && packet.temporalLayerIndex == 0) {
                    expectedTl0PicIdx = applyTl0PicIdxDelta(expectedTl0PicIdx, 1)
                }
                val endOfPicture = packet.isEndOfPicture
                if (packet.temporalLayerIndex <= targetTid &&
                    (
                        packet.spatialLayerIndex == targetSid ||
                            (packet.isUpperLevelReference && packet.spatialLayerIndex < targetSid)
                        )
                ) {
                    Assert.assertTrue(accepted)
                    context.rewriteRtp(packetInfo)
                    Assert.assertEquals(expectedSeq, packet.sequenceNumber)
                    Assert.assertEquals(expectedTs, packet.timestamp)
                    Assert.assertEquals(expectedPicId, packet.pictureId)
                    Assert.assertEquals(expectedTl0PicIdx, packet.TL0PICIDX)
                    expectedSeq = RtpUtils.applySequenceNumberDelta(expectedSeq, 1)
                    lastPacketAccepted = true
                    lastPidAccepted = packet.pictureId
                } else {
                    Assert.assertFalse(accepted)
                    lastPacketAccepted = false
                }
                if (endOfPicture) {
                    expectedTs = RtpUtils.applyTimestampDelta(expectedTs, 3000)
                    expectedPicId = applyExtendedPictureIdDelta(expectedPicId, 1)
                }
            }
        }
    }

    @Test
    fun sourceSuspensionTest() {
        val generator = ScalableVp9PacketGenerator(1)
        runSourceSuspensionTest(generator, getIndex(eid = 0, sid = 0, tid = 2))
    }

    @Test
    fun filteredSourceSuspensionTest() {
        val generator = ScalableVp9PacketGenerator(1)
        runSourceSuspensionTest(generator, getIndex(eid = 0, sid = 0, tid = 0))
    }

    @Test
    fun largeFrameSourceSuspensionTest() {
        val generator = ScalableVp9PacketGenerator(3)
        runSourceSuspensionTest(generator, getIndex(eid = 0, sid = 0, tid = 2))
    }

    @Test
    fun filteredLargeFrameSourceSuspensionTest() {
        val generator = ScalableVp9PacketGenerator(3)
        runSourceSuspensionTest(generator, getIndex(eid = 0, sid = 0, tid = 0))
    }

    private abstract class Vp9PacketGenerator {
        open val packetsPerFrame: Int = 1
        abstract val ts: Long
        var ssrc: Long = 0xcafebabeL

        abstract fun reset()
        abstract fun nextPacket(): PacketInfo
        abstract fun requestKeyframe()
        abstract val packetOfFrame: Int

        init {
            reset()
        }

        companion object {
            val baseReceivedTime = Instant.ofEpochMilli(1577836800000L) // 2020-01-01 00:00:00 UTC
        }
    }

    private class NonScalableVp9PacketGenerator() : Vp9PacketGenerator() {
        private var seq = 0
        override var ts: Long = 0
            private set
        private var picId = 0
        override var packetOfFrame = 0
        private var keyframePicture = false
        private var keyframeRequested = false
        private var frameCount = 0
        private var receivedTime = baseReceivedTime

        override fun reset() {
            val useRandom = true // switch off to ease debugging
            val seed = System.currentTimeMillis()
            val random = Random(seed)
            seq = if (useRandom) random.nextInt() % 0x10000 else 0
            ts = if (useRandom) random.nextLong() % 0x100000000L else 0
            picId = 0
            packetOfFrame = 0
            keyframePicture = true
            keyframeRequested = false
            ssrc = 0xcafebabeL
            frameCount = 0
            receivedTime = baseReceivedTime
        }

        override fun nextPacket(): PacketInfo {
            val startOfFrame = packetOfFrame == 0
            val endOfFrame = packetOfFrame == packetsPerFrame - 1
            val buffer = vp9PacketTemplate.clone()
            val rtpPacket = RtpPacket(buffer, 0, buffer.size)
            rtpPacket.ssrc = ssrc
            rtpPacket.sequenceNumber = seq
            rtpPacket.timestamp = ts

            /* Do VP9 manipulations on buffer before constructing Vp9Packet, because
               Vp9Packet computes values at construct-time. */
            DePacketizer.VP9PayloadDescriptor.setStartOfFrame(
                rtpPacket.buffer,
                rtpPacket.payloadOffset,
                rtpPacket.payloadLength,
                startOfFrame
            )
            DePacketizer.VP9PayloadDescriptor.setEndOfFrame(
                rtpPacket.buffer,
                rtpPacket.payloadOffset,
                rtpPacket.payloadLength,
                endOfFrame
            )
            DePacketizer.VP9PayloadDescriptor.setInterPicturePredicted(
                rtpPacket.buffer,
                rtpPacket.payloadOffset,
                rtpPacket.payloadLength,
                !keyframePicture
            )

            rtpPacket.isMarked = endOfFrame
            val vp9Packet = rtpPacket.toOtherType(::Vp9Packet)

            /* Make sure our manipulations of the raw buffer were correct. */
            Assert.assertEquals(startOfFrame, vp9Packet.isStartOfFrame)
            Assert.assertEquals(endOfFrame, vp9Packet.isEndOfFrame)
            Assert.assertEquals(!keyframePicture, vp9Packet.isInterPicturePredicted)
            Assert.assertEquals(false, vp9Packet.hasLayerIndices)
            Assert.assertEquals(false, vp9Packet.isSwitchingUpPoint)
            Assert.assertEquals(false, vp9Packet.usesInterLayerDependency)
            Assert.assertEquals(keyframePicture, vp9Packet.isKeyframe)

            vp9Packet.pictureId = picId
            val info = PacketInfo(vp9Packet)
            info.receivedTime = receivedTime
            seq = RtpUtils.applySequenceNumberDelta(seq, 1)
            if (endOfFrame) {
                packetOfFrame = 0
                ts = RtpUtils.applyTimestampDelta(ts, 3000)
                picId = applyExtendedPictureIdDelta(picId, 1)
                keyframePicture = keyframeRequested
                keyframeRequested = false
                frameCount++
                receivedTime = baseReceivedTime + Duration.ofMillis(frameCount * 100L / 3)
            } else {
                packetOfFrame++
            }
            return info
        }
        override fun requestKeyframe() {
            if (packetOfFrame == 0) {
                keyframePicture = true
                keyframeRequested = false
            } else {
                keyframeRequested = true
            }
        }
        companion object {
            private val vp9PacketTemplate = DatatypeConverter.parseHexBinary(
                // RTP Header
                // V, P, X, CC
                "80" +
                    // M, PT
                    "60" +
                    // Seq
                    "0000" +
                    // TS
                    "00000000" +
                    // SSRC
                    "cafebabe" +
                    // VP9 Payload descriptor
                    // I=1,P=0,L=0,F=0,B=1,E=0,V=0,Z=0
                    "88" +
                    // M=1,PID=0x653e=25918
                    "e53e" +
                    /* TODO: Add SS if necessary.  Not currently parsed by the source projection context. */
                    // Dummy payload data
                    "000000"
            )
        }
    }

    private class ScalableVp9PacketGenerator(
        override val packetsPerFrame: Int,
        val numLayers: Int = 1,
        val isKsvc: Boolean = true
    ) :
        Vp9PacketGenerator() {
        private var seq = 0
        override var ts: Long = 0
            private set
        private var picId = 0
        private var tl0picidx = 0
        override var packetOfFrame = 0
        private var keyframePicture = false
        private var keyframeRequested = false
        private var sid = 0
        private var tidCycle = 0
        private var packetCount = 0
        private var octetCount = 0
        private var frameCount = 0
        private var receivedTime = baseReceivedTime
        override fun reset() {
            val useRandom = true // switch off to ease debugging
            val seed = System.currentTimeMillis()
            val random = Random(seed)
            seq = if (useRandom) random.nextInt() % 0x10000 else 0
            ts = if (useRandom) random.nextLong() % 0x100000000L else 0
            picId = 0
            tl0picidx = 0
            packetOfFrame = 0
            keyframePicture = true
            keyframeRequested = false
            sid = 0
            tidCycle = 0
            ssrc = 0xcafebabeL
            packetCount = 0
            octetCount = 0
            frameCount = 0
            receivedTime = baseReceivedTime
        }

        override fun nextPacket(): PacketInfo {
            val tid = when (tidCycle % 4) {
                0 -> 0
                2 -> 1
                1, 3 -> 2
                else -> {
                    assert(false) // Math is broken
                    -1
                }
            }
            val startOfFrame = packetOfFrame == 0
            val endOfFrame = packetOfFrame == packetsPerFrame - 1
            val startOfPicture = startOfFrame && sid == 0
            val endOfPicture = endOfFrame && sid == numLayers - 1
            if (startOfPicture && tid == 0) {
                tl0picidx = applyTl0PicIdxDelta(tl0picidx, 1)
            }
            val buffer = vp9SvcPacketTemplate.clone()
            val rtpPacket = RtpPacket(buffer, 0, buffer.size)
            rtpPacket.ssrc = ssrc
            rtpPacket.sequenceNumber = seq
            rtpPacket.timestamp = ts

            /* Do VP9 manipulations on buffer before constructing Vp9Packet, because
               Vp9Packet computes values at construct-time. */
            DePacketizer.VP9PayloadDescriptor.setStartOfFrame(
                rtpPacket.buffer,
                rtpPacket.payloadOffset,
                rtpPacket.payloadLength,
                startOfFrame
            )
            DePacketizer.VP9PayloadDescriptor.setEndOfFrame(
                rtpPacket.buffer,
                rtpPacket.payloadOffset,
                rtpPacket.payloadLength,
                endOfFrame
            )
            DePacketizer.VP9PayloadDescriptor.setInterPicturePredicted(
                rtpPacket.buffer,
                rtpPacket.payloadOffset,
                rtpPacket.payloadLength,
                !keyframePicture
            )
            DePacketizer.VP9PayloadDescriptor.setUpperLevelReference(
                rtpPacket.buffer,
                rtpPacket.payloadOffset,
                rtpPacket.payloadLength,
                sid != numLayers - 1
            )

            Assert.assertTrue(
                DePacketizer.VP9PayloadDescriptor.setLayerIndices(
                    rtpPacket.buffer,
                    rtpPacket.payloadOffset,
                    rtpPacket.payloadLength,
                    sid,
                    tid,
                    tid > 0,
                    sid > 0 && (isKsvc || keyframePicture)
                )
            )

            rtpPacket.isMarked = endOfPicture
            val vp9Packet = rtpPacket.toOtherType(::Vp9Packet)

            /* Make sure our manipulations of the raw buffer were correct. */
            Assert.assertEquals(startOfFrame, vp9Packet.isStartOfFrame)
            Assert.assertEquals(endOfFrame, vp9Packet.isEndOfFrame)
            Assert.assertEquals(endOfPicture, vp9Packet.isEndOfPicture)
            Assert.assertEquals(!keyframePicture, vp9Packet.isInterPicturePredicted)
            Assert.assertEquals(sid != numLayers - 1, vp9Packet.isUpperLevelReference)
            Assert.assertEquals(sid, vp9Packet.spatialLayerIndex)
            Assert.assertEquals(tid, vp9Packet.temporalLayerIndex)
            Assert.assertEquals(tid > 0, vp9Packet.isSwitchingUpPoint)
            Assert.assertEquals(sid > 0 && (isKsvc || keyframePicture), vp9Packet.usesInterLayerDependency)
            Assert.assertEquals(keyframePicture && sid == 0, vp9Packet.isKeyframe)

            vp9Packet.pictureId = picId
            vp9Packet.TL0PICIDX = tl0picidx
            val info = PacketInfo(vp9Packet)
            info.receivedTime = receivedTime
            seq = RtpUtils.applySequenceNumberDelta(seq, 1)
            packetCount++
            octetCount += vp9Packet.length
            if (endOfFrame) {
                packetOfFrame = 0
                if (endOfPicture) {
                    sid = 0
                } else {
                    sid++
                }
            } else {
                packetOfFrame++
            }
            if (endOfPicture) {
                ts = RtpUtils.applyTimestampDelta(ts, 3000)
                picId = applyExtendedPictureIdDelta(picId, 1)
                tidCycle++
                keyframePicture = keyframeRequested
                keyframeRequested = false
                if (keyframePicture) {
                    tidCycle = 0
                }
                frameCount++
                receivedTime = baseReceivedTime + Duration.ofMillis(frameCount * 100L / 3)
            }
            return info
        }

        override fun requestKeyframe() {
            if (packetOfFrame == 0) {
                keyframePicture = true
                keyframeRequested = false
                tidCycle = 0
            } else {
                keyframeRequested = true
            }
        }

        val srPacket: RtcpSrPacket
            get() {
                val srPacketBuilder = RtcpSrPacketBuilder()
                srPacketBuilder.rtcpHeader.senderSsrc = ssrc
                val siBuilder = srPacketBuilder.senderInfo
                siBuilder.setNtpFromJavaTime(receivedTime.toEpochMilli())
                siBuilder.rtpTimestamp = ts
                siBuilder.sendersOctetCount = packetCount.toLong()
                siBuilder.sendersOctetCount = octetCount.toLong()
                return srPacketBuilder.build()
            }

        companion object {
            private val vp9SvcPacketTemplate = DatatypeConverter.parseHexBinary(
                // RTP Header
                // V, P, X, CC
                "80" +
                    // M, PT
                    "60" +
                    // Seq
                    "0000" +
                    // TS
                    "00000000" +
                    // SSRC
                    "cafebabe" +
                    // VP9 Payload descriptor
                    // I=1,P=0,L=1,F=0,B=1,E=0,V=0,Z=0
                    "a8" +
                    // M=1,PID=0x653e=25918
                    "e53e" +
                    // TID=0,U=0,SID=0,D=0
                    "00" +
                    // TL0PICIDX=0x5b=91
                    "5b" +
                    /* TODO: Add SS if necessary.  Not currently parsed by the source projection context. */
                    // Dummy payload data
                    "000000"
            )
<<<<<<< HEAD
=======

            /* TODO: move this to jitsi-rtp */
            const val JAVA_TO_NTP_EPOCH_OFFSET_SECS = 2208988800L

            fun setSIBuilderNtp(siBuilder: SenderInfoBuilder, wallTime: Long) {
                val wallSecs = wallTime / 1000
                val wallMs = wallTime % 1000
                siBuilder.ntpTimestampMsw = wallSecs + JAVA_TO_NTP_EPOCH_OFFSET_SECS
                siBuilder.ntpTimestampLsw = wallMs * (1L shl 32) / 1000
            }
>>>>>>> be7701fa
        }
    }
}

private infix fun IntRange.step(next: (Int) -> Int) =
    generateSequence(first, next).takeWhile { if (first < last) it <= last else it >= last }<|MERGE_RESOLUTION|>--- conflicted
+++ resolved
@@ -1425,19 +1425,6 @@
                     // Dummy payload data
                     "000000"
             )
-<<<<<<< HEAD
-=======
-
-            /* TODO: move this to jitsi-rtp */
-            const val JAVA_TO_NTP_EPOCH_OFFSET_SECS = 2208988800L
-
-            fun setSIBuilderNtp(siBuilder: SenderInfoBuilder, wallTime: Long) {
-                val wallSecs = wallTime / 1000
-                val wallMs = wallTime % 1000
-                siBuilder.ntpTimestampMsw = wallSecs + JAVA_TO_NTP_EPOCH_OFFSET_SECS
-                siBuilder.ntpTimestampLsw = wallMs * (1L shl 32) / 1000
-            }
->>>>>>> be7701fa
         }
     }
 }
