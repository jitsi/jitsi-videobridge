--- conflicted
+++ resolved
@@ -48,14 +48,6 @@
 
 class Vp9AdaptiveSourceProjectionTest {
     private val logger: Logger = LoggerImpl(javaClass.name)
-<<<<<<< HEAD
-=======
-    private val payloadType: PayloadType = Vp9PayloadType(
-        96.toByte(),
-        ConcurrentHashMap(),
-        CopyOnWriteArraySet()
-    )
->>>>>>> 25bb1ed6
 
     @Test
     fun singlePacketProjectionTest() {
@@ -64,13 +56,8 @@
         val initialState = RtpState(1, 10000, 1000000)
         val context = Vp9AdaptiveSourceProjectionContext(
             diagnosticContext,
-<<<<<<< HEAD
-            initialState, logger
-=======
-            payloadType,
             initialState,
             logger
->>>>>>> 25bb1ed6
         )
         val generator = ScalableVp9PacketGenerator(1)
         val packetInfo = generator.nextPacket()
@@ -79,12 +66,8 @@
         Assert.assertTrue(
             context.accept(
                 packetInfo,
-<<<<<<< HEAD
-                setOf(getIndex(0, packet.spatialLayerIndex, packet.temporalLayerIndex)), targetIndex
-=======
-                getIndex(0, packet.spatialLayerIndex, packet.temporalLayerIndex),
+                setOf(getIndex(0, packet.spatialLayerIndex, packet.temporalLayerIndex)),
                 targetIndex
->>>>>>> 25bb1ed6
             )
         )
         context.rewriteRtp(packetInfo)
@@ -101,13 +84,8 @@
         val initialState = RtpState(1, 10000, 1000000)
         val context = Vp9AdaptiveSourceProjectionContext(
             diagnosticContext,
-<<<<<<< HEAD
-            initialState, logger
-=======
-            payloadType,
             initialState,
             logger
->>>>>>> 25bb1ed6
         )
         var expectedSeq = 10001
         var expectedTs: Long = 1003000
@@ -120,12 +98,8 @@
             val packet = packetInfo.packetAs<Vp9Packet>()
             val accepted = context.accept(
                 packetInfo,
-<<<<<<< HEAD
-                setOf(getIndex(0, packet.spatialLayerIndex, packet.temporalLayerIndex)), targetIndex
-=======
-                getIndex(0, packet.spatialLayerIndex, packet.temporalLayerIndex),
+                setOf(getIndex(0, packet.spatialLayerIndex, packet.temporalLayerIndex)),
                 targetIndex
->>>>>>> 25bb1ed6
             )
             if (!packet.hasLayerIndices) {
                 expectedTl0PicIdx = -1
@@ -190,13 +164,8 @@
         var orderedCount = initialOrderedCount - 1
         val context = Vp9AdaptiveSourceProjectionContext(
             diagnosticContext,
-<<<<<<< HEAD
-            initialState, logger
-=======
-            payloadType,
             initialState,
             logger
->>>>>>> 25bb1ed6
         )
         var latestSeq = buffer[0]!!.packetAs<Vp9Packet>().sequenceNumber
         val projectedPackets = TreeMap<Int, ProjectedPacket?>()
@@ -213,12 +182,8 @@
             }
             val accepted = context.accept(
                 packetInfo,
-<<<<<<< HEAD
-                setOf(getIndex(0, packet.spatialLayerIndex, packet.temporalLayerIndex)), targetIndex
-=======
-                getIndex(0, packet.spatialLayerIndex, packet.temporalLayerIndex),
+                setOf(getIndex(0, packet.spatialLayerIndex, packet.temporalLayerIndex)),
                 targetIndex
->>>>>>> 25bb1ed6
             )
             val oldestValidSeq: Int =
                 RtpUtils.applySequenceNumberDelta(
@@ -523,13 +488,8 @@
         val initialState = RtpState(1, 10000, 1000000)
         val context = Vp9AdaptiveSourceProjectionContext(
             diagnosticContext,
-<<<<<<< HEAD
-            initialState, logger
-=======
-            payloadType,
             initialState,
             logger
->>>>>>> 25bb1ed6
         )
         val firstPacketInfo = generator.nextPacket()
         val firstPacket = firstPacketInfo.packetAs<Vp9Packet>()
@@ -540,24 +500,16 @@
             Assert.assertFalse(
                 context.accept(
                     packetInfo,
-<<<<<<< HEAD
-                    setOf(getIndex(0, packet.spatialLayerIndex, packet.temporalLayerIndex)), targetIndex
-=======
-                    getIndex(0, packet.spatialLayerIndex, packet.temporalLayerIndex),
-                    targetIndex
->>>>>>> 25bb1ed6
+                    setOf(getIndex(0, packet.spatialLayerIndex, packet.temporalLayerIndex)),
+                    targetIndex
                 )
             )
         }
         Assert.assertTrue(
             context.accept(
                 firstPacketInfo,
-<<<<<<< HEAD
-                setOf(getIndex(0, firstPacket.spatialLayerIndex, firstPacket.temporalLayerIndex)), targetIndex
-=======
-                getIndex(0, firstPacket.spatialLayerIndex, firstPacket.temporalLayerIndex),
+                setOf(getIndex(0, firstPacket.spatialLayerIndex, firstPacket.temporalLayerIndex)),
                 targetIndex
->>>>>>> 25bb1ed6
             )
         )
         context.rewriteRtp(firstPacketInfo)
@@ -567,12 +519,8 @@
             Assert.assertTrue(
                 context.accept(
                     packetInfo,
-<<<<<<< HEAD
-                    setOf(getIndex(0, packet.spatialLayerIndex, packet.temporalLayerIndex)), targetIndex
-=======
-                    getIndex(0, packet.spatialLayerIndex, packet.temporalLayerIndex),
-                    targetIndex
->>>>>>> 25bb1ed6
+                    setOf(getIndex(0, packet.spatialLayerIndex, packet.temporalLayerIndex)),
+                    targetIndex
                 )
             )
             context.rewriteRtp(packetInfo)
@@ -587,13 +535,8 @@
         val initialState = RtpState(1, 10000, 1000000)
         val context = Vp9AdaptiveSourceProjectionContext(
             diagnosticContext,
-<<<<<<< HEAD
-            initialState, logger
-=======
-            payloadType,
             initialState,
             logger
->>>>>>> 25bb1ed6
         )
         val firstPacketInfo = generator.nextPacket()
         val firstPacket = firstPacketInfo.packetAs<Vp9Packet>()
@@ -604,24 +547,16 @@
             Assert.assertFalse(
                 context.accept(
                     packetInfo,
-<<<<<<< HEAD
-                    setOf(getIndex(0, packet.spatialLayerIndex, packet.temporalLayerIndex)), targetIndex
-=======
-                    getIndex(0, packet.spatialLayerIndex, packet.temporalLayerIndex),
-                    targetIndex
->>>>>>> 25bb1ed6
+                    setOf(getIndex(0, packet.spatialLayerIndex, packet.temporalLayerIndex)),
+                    targetIndex
                 )
             )
         }
         Assert.assertFalse(
             context.accept(
                 firstPacketInfo,
-<<<<<<< HEAD
-                setOf(getIndex(0, firstPacket.spatialLayerIndex, firstPacket.temporalLayerIndex)), targetIndex
-=======
-                getIndex(0, firstPacket.spatialLayerIndex, firstPacket.temporalLayerIndex),
+                setOf(getIndex(0, firstPacket.spatialLayerIndex, firstPacket.temporalLayerIndex)),
                 targetIndex
->>>>>>> 25bb1ed6
             )
         )
         for (i in 0..9) {
@@ -630,12 +565,8 @@
             Assert.assertFalse(
                 context.accept(
                     packetInfo,
-<<<<<<< HEAD
-                    setOf(getIndex(0, packet.spatialLayerIndex, packet.temporalLayerIndex)), targetIndex
-=======
-                    getIndex(0, packet.spatialLayerIndex, packet.temporalLayerIndex),
-                    targetIndex
->>>>>>> 25bb1ed6
+                    setOf(getIndex(0, packet.spatialLayerIndex, packet.temporalLayerIndex)),
+                    targetIndex
                 )
             )
         }
@@ -646,12 +577,8 @@
             Assert.assertTrue(
                 context.accept(
                     packetInfo,
-<<<<<<< HEAD
-                    setOf(getIndex(0, packet.spatialLayerIndex, packet.temporalLayerIndex)), targetIndex
-=======
-                    getIndex(0, packet.spatialLayerIndex, packet.temporalLayerIndex),
-                    targetIndex
->>>>>>> 25bb1ed6
+                    setOf(getIndex(0, packet.spatialLayerIndex, packet.temporalLayerIndex)),
+                    targetIndex
                 )
             )
             context.rewriteRtp(packetInfo)
@@ -666,13 +593,8 @@
         val initialState = RtpState(1, 10000, 1000000)
         val context = Vp9AdaptiveSourceProjectionContext(
             diagnosticContext,
-<<<<<<< HEAD
-            initialState, logger
-=======
-            payloadType,
             initialState,
             logger
->>>>>>> 25bb1ed6
         )
         val firstPacketInfo = generator.nextPacket()
         val firstPacket = firstPacketInfo.packetAs<Vp9Packet>()
@@ -684,12 +606,8 @@
             Assert.assertTrue(
                 context.accept(
                     packetInfo,
-<<<<<<< HEAD
-                    setOf(getIndex(0, packet.spatialLayerIndex, packet.temporalLayerIndex)), targetIndex
-=======
-                    getIndex(0, packet.spatialLayerIndex, packet.temporalLayerIndex),
-                    targetIndex
->>>>>>> 25bb1ed6
+                    setOf(getIndex(0, packet.spatialLayerIndex, packet.temporalLayerIndex)),
+                    targetIndex
                 )
             )
             context.rewriteRtp(packetInfo)
@@ -713,12 +631,8 @@
             Assert.assertTrue(
                 context.accept(
                     packetInfo,
-<<<<<<< HEAD
-                    setOf(getIndex(0, packet.spatialLayerIndex, packet.temporalLayerIndex)), targetIndex
-=======
-                    getIndex(0, packet.spatialLayerIndex, packet.temporalLayerIndex),
-                    targetIndex
->>>>>>> 25bb1ed6
+                    setOf(getIndex(0, packet.spatialLayerIndex, packet.temporalLayerIndex)),
+                    targetIndex
                 )
             )
             context.rewriteRtp(packetInfo)
@@ -735,13 +649,8 @@
         val initialState = RtpState(1, 10000, 1000000)
         val context = Vp9AdaptiveSourceProjectionContext(
             diagnosticContext,
-<<<<<<< HEAD
-            initialState, logger
-=======
-            payloadType,
             initialState,
             logger
->>>>>>> 25bb1ed6
         )
         val targetIndex = getIndex(eid = 1, sid = 0, tid = 2)
         var expectedSeq = 10001
@@ -752,12 +661,8 @@
             Assert.assertTrue(
                 context.accept(
                     packetInfo1,
-<<<<<<< HEAD
-                    setOf(getIndex(1, packet1.spatialLayerIndex, packet1.temporalLayerIndex)), targetIndex
-=======
-                    getIndex(1, packet1.spatialLayerIndex, packet1.temporalLayerIndex),
-                    targetIndex
->>>>>>> 25bb1ed6
+                    setOf(getIndex(1, packet1.spatialLayerIndex, packet1.temporalLayerIndex)),
+                    targetIndex
                 )
             )
             val packetInfo2 = generator2.nextPacket()
@@ -765,12 +670,8 @@
             Assert.assertFalse(
                 context.accept(
                     packetInfo2,
-<<<<<<< HEAD
-                    setOf(getIndex(0, packet2.spatialLayerIndex, packet2.temporalLayerIndex)), targetIndex
-=======
-                    getIndex(0, packet2.spatialLayerIndex, packet2.temporalLayerIndex),
-                    targetIndex
->>>>>>> 25bb1ed6
+                    setOf(getIndex(0, packet2.spatialLayerIndex, packet2.temporalLayerIndex)),
+                    targetIndex
                 )
             )
             context.rewriteRtp(packetInfo1)
@@ -793,13 +694,8 @@
         val initialState = RtpState(1, 10000, 1000000)
         val context = Vp9AdaptiveSourceProjectionContext(
             diagnosticContext,
-<<<<<<< HEAD
-            initialState, logger
-=======
-            payloadType,
             initialState,
             logger
->>>>>>> 25bb1ed6
         )
         var expectedSeq = 10001
         var expectedTs: Long = 1003000
@@ -818,18 +714,12 @@
             Assert.assertTrue(
                 context.accept(
                     packetInfo1,
-<<<<<<< HEAD
                     setOf(
                         getIndex(
                             0,
-                            packet1.spatialLayerIndex, packet1.temporalLayerIndex
+                            packet1.spatialLayerIndex,
+                            packet1.temporalLayerIndex
                         )
-=======
-                    getIndex(
-                        0,
-                        packet1.spatialLayerIndex,
-                        packet1.temporalLayerIndex
->>>>>>> 25bb1ed6
                     ),
                     targetIndex
                 )
@@ -844,18 +734,12 @@
             Assert.assertFalse(
                 context.accept(
                     packetInfo2,
-<<<<<<< HEAD
                     setOf(
                         getIndex(
                             1,
-                            packet2.spatialLayerIndex, packet2.temporalLayerIndex
+                            packet2.spatialLayerIndex,
+                            packet2.temporalLayerIndex
                         )
-=======
-                    getIndex(
-                        1,
-                        packet2.spatialLayerIndex,
-                        packet2.temporalLayerIndex
->>>>>>> 25bb1ed6
                     ),
                     targetIndex
                 )
@@ -930,12 +814,8 @@
                 i == 0,
                 context.accept(
                     packetInfo1,
-<<<<<<< HEAD
-                    setOf(getIndex(0, packet1.spatialLayerIndex, packet1.temporalLayerIndex)), targetIndex
-=======
-                    getIndex(0, packet1.spatialLayerIndex, packet1.temporalLayerIndex),
-                    targetIndex
->>>>>>> 25bb1ed6
+                    setOf(getIndex(0, packet1.spatialLayerIndex, packet1.temporalLayerIndex)),
+                    targetIndex
                 )
             )
             Assert.assertEquals(i == 0, context.rewriteRtcp(srPacket1))
@@ -953,12 +833,8 @@
             Assert.assertTrue(
                 context.accept(
                     packetInfo2,
-<<<<<<< HEAD
-                    setOf(getIndex(1, packet2.spatialLayerIndex, packet2.temporalLayerIndex)), targetIndex
-=======
-                    getIndex(1, packet2.spatialLayerIndex, packet2.temporalLayerIndex),
-                    targetIndex
->>>>>>> 25bb1ed6
+                    setOf(getIndex(1, packet2.spatialLayerIndex, packet2.temporalLayerIndex)),
+                    targetIndex
                 )
             )
             context.rewriteRtp(packetInfo2)
@@ -993,13 +869,8 @@
         val initialState = RtpState(1, 10000, 1000000)
         val context = Vp9AdaptiveSourceProjectionContext(
             diagnosticContext,
-<<<<<<< HEAD
-            initialState, logger
-=======
-            payloadType,
             initialState,
             logger
->>>>>>> 25bb1ed6
         )
         var targetTid = 0
         var decodableTid = 0
@@ -1013,12 +884,8 @@
             val packet = packetInfo.packetAs<Vp9Packet>()
             val accepted = context.accept(
                 packetInfo,
-<<<<<<< HEAD
-                setOf(getIndex(0, packet.spatialLayerIndex, packet.temporalLayerIndex)), targetIndex
-=======
-                getIndex(0, packet.spatialLayerIndex, packet.temporalLayerIndex),
+                setOf(getIndex(0, packet.spatialLayerIndex, packet.temporalLayerIndex)),
                 targetIndex
->>>>>>> 25bb1ed6
             )
             if (packet.isStartOfFrame && packet.temporalLayerIndex == 0) {
                 expectedTl0PicIdx = applyTl0PicIdxDelta(expectedTl0PicIdx, 1)
@@ -1060,13 +927,8 @@
         val initialState = RtpState(1, 10000, 1000000)
         val context = Vp9AdaptiveSourceProjectionContext(
             diagnosticContext,
-<<<<<<< HEAD
-            initialState, logger
-=======
-            payloadType,
             initialState,
             logger
->>>>>>> 25bb1ed6
         )
         var expectedSeq = 10001
         var expectedTs: Long = 1003000
@@ -1079,12 +941,8 @@
             val packet = packetInfo.packetAs<Vp9Packet>()
             val accepted = context.accept(
                 packetInfo,
-<<<<<<< HEAD
-                setOf(getIndex(0, packet.spatialLayerIndex, packet.temporalLayerIndex)), targetIndex
-=======
-                getIndex(0, packet.spatialLayerIndex, packet.temporalLayerIndex),
+                setOf(getIndex(0, packet.spatialLayerIndex, packet.temporalLayerIndex)),
                 targetIndex
->>>>>>> 25bb1ed6
             )
             if (packet.isStartOfFrame && packet.temporalLayerIndex == 0) {
                 expectedTl0PicIdx = applyTl0PicIdxDelta(expectedTl0PicIdx, 1)
@@ -1124,12 +982,8 @@
             Assert.assertTrue(
                 context.accept(
                     packetInfo,
-<<<<<<< HEAD
-                    setOf(getIndex(0, packet.spatialLayerIndex, packet.temporalLayerIndex)), targetIndex
-=======
-                    getIndex(0, packet.spatialLayerIndex, packet.temporalLayerIndex),
-                    targetIndex
->>>>>>> 25bb1ed6
+                    setOf(getIndex(0, packet.spatialLayerIndex, packet.temporalLayerIndex)),
+                    targetIndex
                 )
             )
             context.rewriteRtp(packetInfo)
@@ -1148,12 +1002,8 @@
                 packet = packetInfo.packetAs()
                 val accepted = context.accept(
                     packetInfo,
-<<<<<<< HEAD
-                    setOf(getIndex(0, packet.spatialLayerIndex, packet.temporalLayerIndex)), targetIndex
-=======
-                    getIndex(0, packet.spatialLayerIndex, packet.temporalLayerIndex),
-                    targetIndex
->>>>>>> 25bb1ed6
+                    setOf(getIndex(0, packet.spatialLayerIndex, packet.temporalLayerIndex)),
+                    targetIndex
                 )
                 if (packet.isStartOfFrame && packet.temporalLayerIndex == 0) {
                     expectedTl0PicIdx = applyTl0PicIdxDelta(expectedTl0PicIdx, 1)
@@ -1208,13 +1058,8 @@
         val initialState = RtpState(1, 10000, 1000000)
         val context = Vp9AdaptiveSourceProjectionContext(
             diagnosticContext,
-<<<<<<< HEAD
-            initialState, logger
-=======
-            payloadType,
             initialState,
             logger
->>>>>>> 25bb1ed6
         )
         var expectedSeq = 10001
         var expectedTs: Long = 1003000
@@ -1234,12 +1079,8 @@
             packet = packetInfo.packetAs()
             val accepted = context.accept(
                 packetInfo,
-<<<<<<< HEAD
-                setOf(getIndex(0, packet.spatialLayerIndex, packet.temporalLayerIndex)), targetIndex
-=======
-                getIndex(0, packet.spatialLayerIndex, packet.temporalLayerIndex),
+                setOf(getIndex(0, packet.spatialLayerIndex, packet.temporalLayerIndex)),
                 targetIndex
->>>>>>> 25bb1ed6
             )
             if (packet.isStartOfFrame && packet.temporalLayerIndex == 0) {
                 expectedTl0PicIdx = applyTl0PicIdxDelta(expectedTl0PicIdx, 1)
@@ -1278,12 +1119,8 @@
                     packet = packetInfo.packetAs()
                     val accepted = context.accept(
                         packetInfo,
-<<<<<<< HEAD
-                        setOf(getIndex(0, packet.spatialLayerIndex, packet.temporalLayerIndex)), targetIndex
-=======
-                        getIndex(0, packet.spatialLayerIndex, packet.temporalLayerIndex),
+                        setOf(getIndex(0, packet.spatialLayerIndex, packet.temporalLayerIndex)),
                         targetIndex
->>>>>>> 25bb1ed6
                     )
                     Assert.assertTrue(accepted)
                     context.rewriteRtp(packetInfo)
@@ -1300,11 +1137,7 @@
                 packet = packetInfo.packetAs()
                 val accepted = context.accept(
                     packetInfo,
-<<<<<<< HEAD
                     setOf(getIndex(0, packet.spatialLayerIndex, packet.temporalLayerIndex)),
-=======
-                    getIndex(0, packet.spatialLayerIndex, packet.temporalLayerIndex),
->>>>>>> 25bb1ed6
                     RtpLayerDesc.SUSPENDED_INDEX
                 )
                 Assert.assertFalse(accepted)
@@ -1320,12 +1153,8 @@
                 packet = packetInfo.packetAs()
                 val accepted = context.accept(
                     packetInfo,
-<<<<<<< HEAD
-                    setOf(getIndex(0, packet.spatialLayerIndex, packet.temporalLayerIndex)), targetIndex
-=======
-                    getIndex(0, packet.spatialLayerIndex, packet.temporalLayerIndex),
-                    targetIndex
->>>>>>> 25bb1ed6
+                    setOf(getIndex(0, packet.spatialLayerIndex, packet.temporalLayerIndex)),
+                    targetIndex
                 )
                 Assert.assertFalse(accepted)
                 if (packet.isEndOfPicture) {
@@ -1341,12 +1170,8 @@
                 packet = packetInfo.packetAs()
                 val accepted = context.accept(
                     packetInfo,
-<<<<<<< HEAD
-                    setOf(getIndex(0, packet.spatialLayerIndex, packet.temporalLayerIndex)), targetIndex
-=======
-                    getIndex(0, packet.spatialLayerIndex, packet.temporalLayerIndex),
-                    targetIndex
->>>>>>> 25bb1ed6
+                    setOf(getIndex(0, packet.spatialLayerIndex, packet.temporalLayerIndex)),
+                    targetIndex
                 )
                 Assert.assertFalse(accepted)
                 if (packet.isEndOfPicture) {
@@ -1360,12 +1185,8 @@
                 packet = packetInfo.packetAs()
                 val accepted = context.accept(
                     packetInfo,
-<<<<<<< HEAD
-                    setOf(getIndex(0, packet.spatialLayerIndex, packet.temporalLayerIndex)), targetIndex
-=======
-                    getIndex(0, packet.spatialLayerIndex, packet.temporalLayerIndex),
-                    targetIndex
->>>>>>> 25bb1ed6
+                    setOf(getIndex(0, packet.spatialLayerIndex, packet.temporalLayerIndex)),
+                    targetIndex
                 )
                 if (packet.isStartOfFrame && packet.temporalLayerIndex == 0) {
                     expectedTl0PicIdx = applyTl0PicIdxDelta(expectedTl0PicIdx, 1)
@@ -1744,18 +1565,6 @@
                     // Dummy payload data
                     "000000"
             )
-<<<<<<< HEAD
-=======
-
-            /* TODO: move this to jitsi-rtp */
-            fun setSIBuilderNtp(siBuilder: SenderInfoBuilder, wallTime: Long) {
-                val JAVA_TO_NTP_EPOCH_OFFSET_SECS = 2208988800L
-                val wallSecs = wallTime / 1000
-                val wallMs = wallTime % 1000
-                siBuilder.ntpTimestampMsw = wallSecs + JAVA_TO_NTP_EPOCH_OFFSET_SECS
-                siBuilder.ntpTimestampLsw = wallMs * (1L shl 32) / 1000
-            }
->>>>>>> 25bb1ed6
         }
     }
 }
