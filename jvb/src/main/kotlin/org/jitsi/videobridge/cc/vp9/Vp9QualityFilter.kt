--- conflicted
+++ resolved
@@ -336,16 +336,7 @@
      * @return true to accept the VP9 keyframe, otherwise false.
      */
     @Synchronized
-<<<<<<< HEAD
-    private fun acceptKeyframe(
-        frame: Vp9Frame,
-        incomingEncoding: Int,
-        receivedTime: Instant?
-    ): Boolean {
-=======
-    private fun acceptKeyframe(incomingIndex: Int, receivedTime: Instant?): Boolean {
-        val encodingIdOfKeyframe = getEidFromIndex(incomingIndex)
->>>>>>> be7701fa
+    private fun acceptKeyframe(frame: Vp9Frame, incomingEncoding: Int, receivedTime: Instant?): Boolean {
         // This branch writes the {@link #currentSpatialLayerId} and it
         // determines whether or not we should switch to another simulcast
         // stream.
