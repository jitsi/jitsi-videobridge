--- conflicted
+++ resolved
@@ -78,15 +78,11 @@
     private var lastPicIdIndexResumption = -1
 
     @Synchronized
-<<<<<<< HEAD
     override fun accept(
         packetInfo: PacketInfo,
         incomingEncoding: Int,
         targetIndex: Int
     ): Boolean {
-=======
-    override fun accept(packetInfo: PacketInfo, incomingIndex: Int, targetIndex: Int): Boolean {
->>>>>>> be7701fa
         val packet = packetInfo.packet
         if (packet !is Vp9Packet) {
             logger.warn("Packet is not Vp9 packet")
