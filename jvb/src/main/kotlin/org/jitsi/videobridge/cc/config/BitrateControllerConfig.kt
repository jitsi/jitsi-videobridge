/*
 * Copyright @ 2018 - present 8x8, Inc.
 *
 * Licensed under the Apache License, Version 2.0 (the "License");
 * you may not use this file except in compliance with the License.
 * You may obtain a copy of the License at
 *
 *     http://www.apache.org/licenses/LICENSE-2.0
 *
 * Unless required by applicable law or agreed to in writing, software
 * distributed under the License is distributed on an "AS IS" BASIS,
 * WITHOUT WARRANTIES OR CONDITIONS OF ANY KIND, either express or implied.
 * See the License for the specific language governing permissions and
 * limitations under the License.
 */

package org.jitsi.videobridge.cc.config

import org.jitsi.config.JitsiConfig
import org.jitsi.metaconfig.config
import org.jitsi.metaconfig.from
import org.jitsi.metaconfig.optionalconfig
import org.jitsi.nlj.util.Bandwidth
import java.time.Duration

class BitrateControllerConfig private constructor() {
    /**
     * The bandwidth estimation threshold.
     *
     * In order to limit the resolution changes due to bandwidth changes we only react to bandwidth changes greater
     * than {@code bweChangeThreshold * last_bandwidth_estimation}.
     */
    val bweChangeThreshold: Double by config {
        "org.jitsi.videobridge.BWE_CHANGE_THRESHOLD_PCT".from(JitsiConfig.legacyConfig)
            .transformedBy { it / 100.0 }
        // This is an old version, include for backward compat.
        "videobridge.cc.bwe-change-threshold-pct".from(JitsiConfig.newConfig)
            .transformedBy { it / 100.0 }
        "videobridge.cc.bwe-change-threshold".from(JitsiConfig.newConfig)
    }

    val initialMaxHeightPx: Int by config {
        // Support the old property name if the user has overridden it.
        "videobridge.cc.thumbnail-max-height-px".from(JitsiConfig.newConfig)
            .softDeprecated("use videobridge.cc.initial-max-height-px")
        "videobridge.cc.initial-max-height-px".from(JitsiConfig.newConfig)
    }
    val defaultMaxHeightPx: Int by config {
        // Support the old property name if the user has overridden it.
        "videobridge.cc.thumbnail-max-height-px".from(JitsiConfig.newConfig)
            .softDeprecated("use videobridge.cc.default-max-height-px")
        "videobridge.cc.default-max-height-px".from(JitsiConfig.newConfig)
    }

    /**
     * The default preferred resolution to allocate for the onstage participant,
     * before allocating bandwidth for the thumbnails.
     */
    val onstagePreferredHeightPx: Int by config {
        "org.jitsi.videobridge.ONSTAGE_PREFERRED_HEIGHT".from(JitsiConfig.legacyConfig)
        "videobridge.cc.onstage-preferred-height-px".from(JitsiConfig.newConfig)
    }

    /**
     * The preferred frame rate to allocate for the onstage participant.
     */
    val onstagePreferredFramerate: Double by config {
        "org.jitsi.videobridge.ONSTAGE_PREFERRED_FRAME_RATE".from(JitsiConfig.legacyConfig)
        "videobridge.cc.onstage-preferred-framerate".from(JitsiConfig.newConfig)
    }

    /**
     * Whether or not we are allowed to oversend (exceed available bandwidth) for the video of the on-stage
     * participant.
     */
    val allowOversendOnStage: Boolean by config {
        "org.jitsi.videobridge.ENABLE_ONSTAGE_VIDEO_SUSPEND".from(JitsiConfig.legacyConfig).transformedBy { !it }
        "videobridge.cc.enable-onstage-video-suspend".from(JitsiConfig.newConfig).transformedBy { !it }
        "videobridge.cc.allow-oversend-onstage".from(JitsiConfig.newConfig)
    }

    /**
     * The maximum bitrate by which the bridge may exceed the estimated available bandwidth when oversending.
     */
    val maxOversendBitrate: Bandwidth by config {
        "videobridge.cc.max-oversend-bitrate".from(JitsiConfig.newConfig)
            .convertFrom<String> { Bandwidth.fromString(it) }
    }
<<<<<<< HEAD
    fun maxOversendBitrateBps(): Long = maxOversendBitrate.bps
=======
>>>>>>> 87b4e72e

    /**
     * Whether or not we should trust the bandwidth
     * estimations. If this is se to false, then we assume a bandwidth
     * estimation of Long.MAX_VALUE.
     */
    val trustBwe: Boolean by config {
        "org.jitsi.videobridge.TRUST_BWE".from(JitsiConfig.legacyConfig)
        "videobridge.cc.trust-bwe".from(JitsiConfig.newConfig)
    }

    /**
     * The maximum amount of time we'll run before recalculating which streams we'll
     * forward.
     */
    val maxTimeBetweenCalculations: Duration by config(
        "videobridge.cc.max-time-between-calculations".from(JitsiConfig.newConfig)
    )

    val assumedBandwidthLimit: Bandwidth? by optionalconfig {
        "videobridge.cc.assumed-bandwidth-limit".from(JitsiConfig.newConfig)
            .convertFrom<String> { Bandwidth.fromString(it) }
    }

    companion object {
        @JvmField
        val config = BitrateControllerConfig()
    }
}<|MERGE_RESOLUTION|>--- conflicted
+++ resolved
@@ -86,10 +86,6 @@
         "videobridge.cc.max-oversend-bitrate".from(JitsiConfig.newConfig)
             .convertFrom<String> { Bandwidth.fromString(it) }
     }
-<<<<<<< HEAD
-    fun maxOversendBitrateBps(): Long = maxOversendBitrate.bps
-=======
->>>>>>> 87b4e72e
 
     /**
      * Whether or not we should trust the bandwidth
