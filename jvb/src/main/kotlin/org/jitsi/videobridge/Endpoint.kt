/*
 * Copyright @ 2018 - present 8x8, Inc.
 *
 * Licensed under the Apache License, Version 2.0 (the "License");
 * you may not use this file except in compliance with the License.
 * You may obtain a copy of the License at
 *
 *     http://www.apache.org/licenses/LICENSE-2.0
 *
 * Unless required by applicable law or agreed to in writing, software
 * distributed under the License is distributed on an "AS IS" BASIS,
 * WITHOUT WARRANTIES OR CONDITIONS OF ANY KIND, either express or implied.
 * See the License for the specific language governing permissions and
 * limitations under the License.
 */

package org.jitsi.videobridge

import org.jitsi.nlj.Features
import org.jitsi.nlj.MediaSourceDesc
import org.jitsi.nlj.PacketHandler
import org.jitsi.nlj.PacketInfo
import org.jitsi.nlj.Transceiver
import org.jitsi.nlj.TransceiverEventHandler
import org.jitsi.nlj.format.PayloadType
import org.jitsi.nlj.rtp.AudioRtpPacket
import org.jitsi.nlj.rtp.RtpExtension
import org.jitsi.nlj.rtp.SsrcAssociationType
import org.jitsi.nlj.rtp.VideoRtpPacket
import org.jitsi.nlj.srtp.TlsRole
import org.jitsi.nlj.stats.BridgeJitterStats
import org.jitsi.nlj.stats.EndpointConnectionStats
import org.jitsi.nlj.stats.NodeStatsBlock
import org.jitsi.nlj.stats.PacketDelayStats
import org.jitsi.nlj.transform.node.ConsumerNode
import org.jitsi.nlj.util.Bandwidth
import org.jitsi.nlj.util.LocalSsrcAssociation
import org.jitsi.nlj.util.NEVER
import org.jitsi.nlj.util.PacketInfoQueue
import org.jitsi.nlj.util.RemoteSsrcAssociation
import org.jitsi.rtp.Packet
import org.jitsi.rtp.UnparsedPacket
import org.jitsi.rtp.extensions.looksLikeRtcp
import org.jitsi.rtp.extensions.looksLikeRtp
import org.jitsi.rtp.rtcp.RtcpSrPacket
import org.jitsi.rtp.rtcp.rtcpfb.payload_specific_fb.RtcpFbFirPacket
import org.jitsi.rtp.rtcp.rtcpfb.payload_specific_fb.RtcpFbPliPacket
import org.jitsi.rtp.rtp.RtpPacket
import org.jitsi.utils.MediaType
import org.jitsi.utils.OrderedJsonObject
import org.jitsi.utils.concurrent.RecurringRunnableExecutor
import org.jitsi.utils.logging2.Logger
import org.jitsi.utils.logging2.cdebug
import org.jitsi.utils.mins
import org.jitsi.utils.queue.CountingErrorHandler
import org.jitsi.videobridge.cc.BandwidthProbing
import org.jitsi.videobridge.cc.allocation.BandwidthAllocation
import org.jitsi.videobridge.cc.allocation.BitrateController
import org.jitsi.videobridge.cc.allocation.VideoConstraints
import org.jitsi.videobridge.datachannel.DataChannelStack
import org.jitsi.videobridge.datachannel.protocol.DataChannelPacket
import org.jitsi.videobridge.datachannel.protocol.DataChannelProtocolConstants
import org.jitsi.videobridge.message.BridgeChannelMessage
import org.jitsi.videobridge.message.ForwardedEndpointsMessage
import org.jitsi.videobridge.message.ReceiverVideoConstraintsMessage
import org.jitsi.videobridge.message.SenderVideoConstraintsMessage
import org.jitsi.videobridge.rest.root.debug.EndpointDebugFeatures
import org.jitsi.videobridge.sctp.SctpConfig
import org.jitsi.videobridge.sctp.SctpManager
import org.jitsi.videobridge.shim.ChannelShim
import org.jitsi.videobridge.shim.EndpointShim
import org.jitsi.videobridge.stats.DoubleAverage
import org.jitsi.videobridge.transport.dtls.DtlsTransport
import org.jitsi.videobridge.transport.ice.IceTransport
import org.jitsi.videobridge.util.ByteBufferPool
import org.jitsi.videobridge.util.TaskPools
import org.jitsi.videobridge.util.looksLikeDtls
import org.jitsi.videobridge.websocket.colibriWebSocketServiceSupplier
import org.jitsi.xmpp.extensions.colibri.ColibriConferenceIQ
import org.jitsi.xmpp.extensions.colibri.WebSocketPacketExtension
import org.jitsi.xmpp.extensions.jingle.DtlsFingerprintPacketExtension
import org.jitsi.xmpp.extensions.jingle.IceUdpTransportPacketExtension
import org.jitsi_modified.sctp4j.SctpDataCallback
import org.jitsi_modified.sctp4j.SctpServerSocket
import org.jitsi_modified.sctp4j.SctpSocket
import org.json.simple.JSONObject
import java.nio.ByteBuffer
import java.time.Clock
import java.time.Duration
import java.time.Instant
import java.util.Optional
import java.util.concurrent.LinkedBlockingQueue
import java.util.concurrent.TimeUnit
import java.util.concurrent.atomic.AtomicLong
import java.util.function.Supplier

/**
 * Models a local endpoint (participant) in a [Conference]
 */
class Endpoint @JvmOverloads constructor(
    id: String,
    conference: Conference,
    parentLogger: Logger,
    /**
     * True if the ICE agent for this Endpoint will be initialized to serve
     * as a controlling ICE agent, false otherwise
     */
    iceControlling: Boolean,
    private val clock: Clock = Clock.systemUTC()
) : AbstractEndpoint(conference, id, parentLogger), PotentialPacketHandler, EncodingsManager.EncodingsUpdateListener {
    /**
     * The time at which this endpoint was created
     */
    private val creationTime = clock.instant()

    private val sctpHandler = SctpHandler()
    private val dataChannelHandler = DataChannelHandler()

    /* TODO: do we ever want to support useUniquePort for an Endpoint? */
    private val iceTransport = IceTransport(id, iceControlling, false, logger)
    private val dtlsTransport = DtlsTransport(logger)

    private val diagnosticContext = conference.newDiagnosticContext().apply {
        put("endpoint_id", id)
    }

    private val timelineLogger = logger.createChildLogger("timeline.${this.javaClass.name}")

    /**
     * Measures the jitter introduced by the bridge itself (i.e. jitter calculated between
     * packets based on the time they were received by the bridge and the time they
     * are sent).  This jitter value is calculated independently, per packet, by every
     * individual [Endpoint] and their jitter values are averaged together.
     */
    private val bridgeJitterStats = BridgeJitterStats()

    /**
     * The [SctpManager] instance we'll use to manage the SCTP connection
     */
    private var sctpManager: SctpManager? = null

    private var dataChannelStack: DataChannelStack? = null

    /**
     * The [SctpSocket] for this endpoint, if an SCTP connection was
     * negotiated.
     */
    private var sctpSocket: Optional<SctpServerSocket> = Optional.empty()

    /**
     * The colibri1 shim for this endpoint, if used. It needs to be notified when this endpoint expires.
     */
    var endpointShim: EndpointShim? = null

    /**
     * Whether this endpoint should accept audio packets. We set this according
     * to whether the endpoint has an audio Colibri channel whose direction
     * allows sending.
     */
    var acceptAudio = false
        private set

    /**
     * Whether this endpoint should accept video packets. We set this according
     * to whether the endpoint has a video Colibri channel whose direction
     * allows sending.
     */
    var acceptVideo = false
        private set

    /**
     * The queue we put outgoing SRTP packets onto so they can be sent
     * out via the [IceTransport] on an IO thread.
     */
    private val outgoingSrtpPacketQueue = PacketInfoQueue(
        "${javaClass.simpleName}-outgoing-packet-queue",
        TaskPools.IO_POOL,
        this::doSendSrtp,
        TransportConfig.queueSize
    ).apply {
        setErrorHandler(queueErrorCounter)
    }

    /**
     * The queue which enforces sequential processing of incoming data channel messages
     * to maintain processing order.
     */
    private val incomingDataChannelMessagesQueue = PacketInfoQueue(
        "${javaClass.simpleName}-incoming-data-channel-queue",
        TaskPools.IO_POOL,
        { packetInfo ->
            dataChannelHandler.consume(packetInfo)
            true
        },
        TransportConfig.queueSize
    )

    private val bitrateController = BitrateController(
        object : BitrateController.EventHandler {
            override fun allocationChanged(allocation: BandwidthAllocation) {
                // Intentional no-op
            }

            override fun forwardedEndpointsChanged(forwardedEndpoints: Set<String>) =
                sendForwardedEndpointsMessage(forwardedEndpoints)

            override fun effectiveVideoConstraintsChanged(
                oldEffectiveConstraints: Map<String, VideoConstraints>,
                newEffectiveConstraints: Map<String, VideoConstraints>
            ) = this@Endpoint.effectiveVideoConstraintsChanged(oldEffectiveConstraints, newEffectiveConstraints)

            override fun keyframeNeeded(endpointId: String?, ssrc: Long) =
                conference.requestKeyframe(endpointId, ssrc)
        },
        Supplier { getOrderedEndpoints() },
        diagnosticContext,
        logger
    )

    /**
     * The instance which manages the Colibri messaging (over a data channel
     * or web sockets).
     */
    private val _messageTransport = EndpointMessageTransport(
        this,
        Supplier { conference.videobridge.statistics },
        conference,
        logger
    )

    override fun getMessageTransport(): EndpointMessageTransport = _messageTransport

    /**
     * Gets the endpoints in the conference in LastN order, with this {@link Endpoint} removed.
     */
    fun getOrderedEndpoints(): List<AbstractEndpoint> =
        conference.orderedEndpoints.filterNot { it == this }

    /**
     * Listen for RTT updates from [transceiver] and update the ICE stats the first time an RTT is available. Note that
     * the RTT is measured via RTCP, since we don't expose response time for STUN requests.
     */
    private val rttListener: EndpointConnectionStats.EndpointConnectionStatsListener =
        object : EndpointConnectionStats.EndpointConnectionStatsListener {
            override fun onRttUpdate(newRttMs: Double) {
                if (newRttMs > 0) {
                    transceiver.removeEndpointConnectionStatsListener(this)
                    iceTransport.updateStatsOnInitialRtt(newRttMs)
                }
            }
        }

    val transceiver = Transceiver(
        id,
        TaskPools.CPU_POOL,
        TaskPools.CPU_POOL,
        TaskPools.SCHEDULED_POOL,
        diagnosticContext,
        logger,
        TransceiverEventHandlerImpl(),
        clock
    ).apply {
        setIncomingPacketHandler(object : ConsumerNode("receiver chain handler") {
            override fun consume(packetInfo: PacketInfo) {
                this@Endpoint.handleIncomingPacket(packetInfo)
            }

            override fun trace(f: () -> Unit) = f.invoke()
        })
        addEndpointConnectionStatsListener(rttListener)
        setLocalSsrc(MediaType.AUDIO, conference.localAudioSsrc)
        setLocalSsrc(MediaType.VIDEO, conference.localVideoSsrc)
    }

    private val bandwidthProbing = BandwidthProbing(
        object : BandwidthProbing.ProbingDataSender {
            override fun sendProbing(mediaSsrcs: Collection<Long>, numBytes: Int): Int {
                return transceiver.sendProbing(mediaSsrcs, numBytes)
            }
        },
        Supplier { bitrateController.getStatusSnapshot() }
    ).apply {
        diagnosticsContext = this@Endpoint.diagnosticContext
        enabled = true
    }.also {
        recurringRunnableExecutor.registerRecurringRunnable(it)
    }

    init {
        conference.encodingsManager.subscribe(this)
        setupIceTransport()
        setupDtlsTransport()

        conference.videobridge.statistics.totalEndpoints.incrementAndGet()
    }

    override var mediaSources: Array<MediaSourceDesc>
        get() = transceiver.getMediaSources()
        set(value) {
            val wasEmpty = transceiver.getMediaSources().isEmpty()
            if (transceiver.setMediaSources(value)) {
                eventEmitter.fireEvent { sourcesChanged() }
            }
            if (wasEmpty) {
                sendVideoConstraints(maxReceiverVideoConstraints)
            }
        }

    override val mediaSource: MediaSourceDesc?
        get() = mediaSources.firstOrNull()

    private fun setupIceTransport() {
        iceTransport.incomingDataHandler = object : IceTransport.IncomingDataHandler {
            override fun dataReceived(data: ByteArray, offset: Int, length: Int, receivedTime: Instant) {
                // DTLS data will be handled by the DtlsTransport, but SRTP data can go
                // straight to the transceiver
                if (looksLikeDtls(data, offset, length)) {
                    // DTLS transport is responsible for making its own copy, because it will manage its own
                    // buffers
                    dtlsTransport.dtlsDataReceived(data, offset, length)
                } else {
                    val copy = ByteBufferPool.getBuffer(
                        length +
                            RtpPacket.BYTES_TO_LEAVE_AT_START_OF_PACKET +
                            Packet.BYTES_TO_LEAVE_AT_END_OF_PACKET
                    )
                    System.arraycopy(data, offset, copy, RtpPacket.BYTES_TO_LEAVE_AT_START_OF_PACKET, length)
                    val pktInfo =
                        PacketInfo(UnparsedPacket(copy, RtpPacket.BYTES_TO_LEAVE_AT_START_OF_PACKET, length)).apply {
                            this.receivedTime = receivedTime.toEpochMilli()
                        }
                    transceiver.handleIncomingPacket(pktInfo)
                }
            }
        }
        iceTransport.eventHandler = object : IceTransport.EventHandler {
            override fun connected() {
                logger.info("ICE connected")
                eventEmitter.fireEvent { iceSucceeded() }
                transceiver.setOutgoingPacketHandler(object : PacketHandler {
                    override fun processPacket(packetInfo: PacketInfo) {
                        outgoingSrtpPacketQueue.add(packetInfo)
                    }
                })
                TaskPools.IO_POOL.execute(iceTransport::startReadingData)
                TaskPools.IO_POOL.execute(dtlsTransport::startDtlsHandshake)
            }

            override fun failed() {
                eventEmitter.fireEvent { iceFailed() }
            }

            override fun consentUpdated(time: Instant) {
                transceiver.packetIOActivity.lastIceActivityInstant = time
            }
        }
    }

    /**
     * Whether this endpoint has any endpoints "on-stage".
     */
    fun isInStageView() = bitrateController.allocationSettings.onStageEndpoints.isNotEmpty()

    private fun setupDtlsTransport() {
        dtlsTransport.incomingDataHandler = object : DtlsTransport.IncomingDataHandler {
            override fun dtlsAppDataReceived(buf: ByteArray, off: Int, len: Int) {
                this@Endpoint.dtlsAppPacketReceived(buf, off, len)
            }
        }
        dtlsTransport.outgoingDataHandler = object : DtlsTransport.OutgoingDataHandler {
            override fun sendData(buf: ByteArray, off: Int, len: Int) {
                iceTransport.send(buf, off, len)
            }
        }
        dtlsTransport.eventHandler = object : DtlsTransport.EventHandler {
            override fun handshakeComplete(
                chosenSrtpProtectionProfile: Int,
                tlsRole: TlsRole,
                keyingMaterial: ByteArray
            ) {
                logger.info("DTLS handshake complete")
                transceiver.setSrtpInformation(chosenSrtpProtectionProfile, tlsRole, keyingMaterial)
                // TODO(brian): the old code would work even if the sctp connection was created after
                //  the handshake had completed, but this won't (since this is a one-time event).  do
                //  we need to worry about that case?
                sctpSocket.ifPresent(::acceptSctpConnection)
                scheduleEndpointMessageTransportTimeout()
            }
        }
    }

    fun updateForceMute(audioForceMuted: Boolean, videoForceMuted: Boolean) {
        transceiver.forceMuteAudio(audioForceMuted)
        transceiver.forceMuteVideo(videoForceMuted)
    }

    override fun addPayloadType(payloadType: PayloadType) {
        transceiver.addPayloadType(payloadType)
        bitrateController.addPayloadType(payloadType)
    }

    override fun addRtpExtension(rtpExtension: RtpExtension) = transceiver.addRtpExtension(rtpExtension)

    override fun addReceiveSsrc(ssrc: Long, mediaType: MediaType) {
        logger.cdebug { "Adding receive ssrc $ssrc of type $mediaType" }
        transceiver.addReceiveSsrc(ssrc, mediaType)
    }

    override fun onNewSsrcAssociation(
        endpointId: String,
        primarySsrc: Long,
        secondarySsrc: Long,
        type: SsrcAssociationType
    ) {
        if (endpointId.equals(id, ignoreCase = true)) {
            transceiver.addSsrcAssociation(LocalSsrcAssociation(primarySsrc, secondarySsrc, type))
        } else {
            transceiver.addSsrcAssociation(RemoteSsrcAssociation(primarySsrc, secondarySsrc, type))
        }
    }

    fun setFeature(feature: EndpointDebugFeatures, enabled: Boolean) {
        when (feature) {
            EndpointDebugFeatures.PCAP_DUMP -> transceiver.setFeature(Features.TRANSCEIVER_PCAP_DUMP, enabled)
        }
    }

    fun isFeatureEnabled(feature: EndpointDebugFeatures): Boolean {
        return when (feature) {
            EndpointDebugFeatures.PCAP_DUMP -> transceiver.isFeatureEnabled(Features.TRANSCEIVER_PCAP_DUMP)
        }
    }

    override fun isSendingAudio(): Boolean {
        // The endpoint is sending audio if we (the transceiver) are receiving audio.
        return transceiver.isReceivingAudio()
    }
    override fun isSendingVideo(): Boolean {
        // The endpoint is sending video if we (the transceiver) are receiving video.
        return transceiver.isReceivingVideo()
    }

    private fun doSendSrtp(packetInfo: PacketInfo): Boolean {
        if (packetInfo.packet.looksLikeRtp()) {
            rtpPacketDelayStats.addPacket(packetInfo)
            bridgeJitterStats.packetSent(packetInfo)
        } else if (packetInfo.packet.looksLikeRtcp()) {
            rtcpPacketDelayStats.addPacket(packetInfo)
        }

        packetInfo.sent()
        if (timelineLogger.isTraceEnabled && logTimeline()) {
            timelineLogger.trace { packetInfo.timeline.toString() }
        }
        iceTransport.send(packetInfo.packet.buffer, packetInfo.packet.offset, packetInfo.packet.length)
        ByteBufferPool.returnBuffer(packetInfo.packet.buffer)
        return true
    }

    /**
     * Notifies this endpoint that the ordered list of last-n endpoints has changed
     */
    fun lastNEndpointsChanged() = bitrateController.endpointOrderingChanged()

    /**
     * Sends a specific msg to this endpoint over its bridge channel
     */
    override fun sendMessage(msg: BridgeChannelMessage) = messageTransport.sendMessage(msg)

<<<<<<< HEAD
    /**
     * Gets the endpoint's [ChannelShim] of the given media type.
     */
    fun getChannel(mediaType: MediaType): ChannelShim? =
        channelShims.firstOrNull { channelShim -> channelShim.mediaType == mediaType }

    /**
     * Adds [channelShim] channel to this endpoint.
     */
    fun addChannel(channelShim: ChannelShim) {
        if (channelShims.add(channelShim)) {
            updateAcceptedMediaTypes()
        }
    }

    /**
     * Removes a specific [ChannelShim] from this endpoint.
     */
    fun removeChannel(channelShim: ChannelShim) {
        if (channelShims.remove(channelShim)) {
            if (channelShims.isEmpty()) {
                expire()
            } else {
                updateAcceptedMediaTypes()
            }
        }
    }

=======
>>>>>>> 28cdd301
    // TODO: this should be part of an EndpointMessageTransport.EventHandler interface
    fun endpointMessageTransportConnected() =
        sendVideoConstraints(maxReceiverVideoConstraints)

    /**
     * Handle a DTLS app packet (that is, a packet of some other protocol sent
     * over DTLS) which has just been received.
     */
    // TODO(brian): change sctp handler to take buf, off, len
    fun dtlsAppPacketReceived(data: ByteArray, off: Int, len: Int) =
        sctpHandler.processPacket(PacketInfo(UnparsedPacket(data, off, len)))

    fun effectiveVideoConstraintsChanged(
        oldEffectiveConstraints: Map<String, VideoConstraints>,
        newEffectiveConstraints: Map<String, VideoConstraints>
    ) {
        val removedEndpoints = oldEffectiveConstraints.keys.filterNot { it in newEffectiveConstraints.keys }

        // Sources that "this" endpoint no longer receives.
        for (removedEpId in removedEndpoints) {
            // Remove ourself as a receiver from that endpoint
            conference.getEndpoint(removedEpId)?.removeReceiver(id)
        }

        // Added or updated
        newEffectiveConstraints.forEach { (epId, effectiveConstraints) ->
            conference.getEndpoint(epId)?.addReceiver(id, effectiveConstraints)
        }
    }

    override fun sendVideoConstraints(maxVideoConstraints: VideoConstraints) {
        // Note that it's up to the client to respect these constraints.
        if (mediaSource == null) {
            logger.cdebug { "Suppressing sending a SenderVideoConstraints message, endpoint has no streams." }
        } else {
            val senderVideoConstraintsMessage = SenderVideoConstraintsMessage(maxVideoConstraints.maxHeight)
            logger.cdebug { "Sender constraints changed: ${senderVideoConstraintsMessage.toJson()}" }
            sendMessage(senderVideoConstraintsMessage)
        }
    }

    /**
     * Create an SCTP connection for this Endpoint.  If [openDataChannelLocally] is true,
     * we will create the data channel locally, otherwise we will wait for the remote side
     * to open it.
     */
    fun createSctpConnection() {
        logger.cdebug { "Creating SCTP manager" }
        // Create the SctpManager and provide it a method for sending SCTP data
        sctpManager = SctpManager(
            { data, offset, length ->
                dtlsTransport.sendDtlsData(data, offset, length)
                0
            },
            logger
        )
        sctpHandler.setSctpManager(sctpManager!!)
        // NOTE(brian): as far as I know we always act as the 'server' for sctp
        // connections, but if not we can make which type we use dynamic
        val socket = sctpManager!!.createServerSocket()
        socket.eventHandler = object : SctpSocket.SctpSocketEventHandler {
            override fun onReady() {
                logger.info("SCTP connection is ready, creating the Data channel stack")
                dataChannelStack = DataChannelStack(
                    { data, sid, ppid -> socket.send(data, true, sid, ppid) },
                    logger
                )
                // This handles if the remote side will be opening the data channel
                dataChannelStack!!.onDataChannelStackEvents { dataChannel ->
                    logger.info("Remote side opened a data channel.")
                    _messageTransport.setDataChannel(dataChannel)
                }
                dataChannelHandler.setDataChannelStack(dataChannelStack!!)
                if (openDataChannelLocally) {
                    // This logic is for opening the data channel locally
                    logger.info("Will open the data channel.")
                    val dataChannel = dataChannelStack!!.createDataChannel(
                        DataChannelProtocolConstants.RELIABLE,
                        0,
                        0,
                        0,
                        "default"
                    )
                    _messageTransport.setDataChannel(dataChannel)
                    dataChannel.open()
                } else {
                    logger.info("Will wait for the remote side to open the data channel.")
                }
            }

            override fun onDisconnected() {
                logger.info("SCTP connection is disconnected")
            }
        }
        socket.dataCallback = SctpDataCallback { data, sid, ssn, tsn, ppid, context, flags ->
            // We assume all data coming over SCTP will be datachannel data
            val dataChannelPacket = DataChannelPacket(data, 0, data.size, sid, ppid.toInt())
            // Post the rest of the task here because the current context is
            // holding a lock inside the SctpSocket which can cause a deadlock
            // if two endpoints are trying to send datachannel messages to one
            // another (with stats broadcasting it can happen often)
            incomingDataChannelMessagesQueue.add(PacketInfo(dataChannelPacket))
        }
        socket.listen()
        sctpSocket = Optional.of(socket)
    }

    fun acceptSctpConnection(sctpServerSocket: SctpServerSocket) {
        TaskPools.IO_POOL.execute {
            // We don't want to block the thread calling
            // onDtlsHandshakeComplete so run the socket acceptance in an IO
            // pool thread
            // FIXME: This runs forever once the socket is closed (
            // accept never returns true).
            logger.info("Attempting to establish SCTP socket connection")
            var attempts = 0
            while (!sctpServerSocket.accept()) {
                attempts++
                try {
                    Thread.sleep(100)
                } catch (e: InterruptedException) {
                    break
                }
                if (attempts > 100) {
                    logger.error("Timed out waiting for SCTP connection from remote side")
                    break
                }
            }
            logger.cdebug { "SCTP socket ${sctpServerSocket.hashCode()} accepted connection" }
        }
    }

    /**
     * Schedule a timeout to fire log a message and track a stat if we don't
     * have an endpoint message transport connected within the timeout.
     */
    fun scheduleEndpointMessageTransportTimeout() {
        TaskPools.SCHEDULED_POOL.schedule(
            {
                if (!isExpired) {
                    if (!messageTransport.isConnected) {
                        logger.error("EndpointMessageTransport still not connected.")
                        conference.videobridge.statistics.numEndpointsNoMessageTransportAfterDelay.incrementAndGet()
                    }
                }
            },
            30,
            TimeUnit.SECONDS
        )
    }

    /**
     * Checks whether a WebSocket connection with a specific password string
     * should be accepted for this endpoint.
     * @param password the
     * @return {@code true} iff the password matches.
     */
    fun acceptWebSocket(password: String): Boolean {
        if (iceTransport.icePassword != password) {
            logger.warn(
                "Incoming web socket request with an invalid password. " +
                    "Expected: ${iceTransport.icePassword} received $password"
            )
            return false
        }
        return true
    }

    /**
     * Sends a message to this endpoint in order to notify it that the set of endpoints for which the bridge
     * is sending video has changed.
     *
     * @param forwardedEndpoints the collection of forwarded endpoints.
     */
    fun sendForwardedEndpointsMessage(forwardedEndpoints: Collection<String>) {
        val msg = ForwardedEndpointsMessage(forwardedEndpoints)
        TaskPools.IO_POOL.execute {
            try {
                sendMessage(msg)
            } catch (t: Throwable) {
                logger.warn("Failed to send message:", t)
            }
        }
    }

    /**
     * Sets the remote transport information (ICE candidates, DTLS fingerprints).
     *
     * @param transportInfo the XML extension which contains the remote
     * transport information.
     */
    fun setTransportInfo(transportInfo: IceUdpTransportPacketExtension) {
        val remoteFingerprints = mutableMapOf<String, String>()
        val fingerprintExtensions = transportInfo.getChildExtensionsOfType(DtlsFingerprintPacketExtension::class.java)
        fingerprintExtensions.forEach { fingerprintExtension ->
            if (fingerprintExtension.hash != null && fingerprintExtension.fingerprint != null) {
                remoteFingerprints[fingerprintExtension.hash] = fingerprintExtension.fingerprint
            } else {
                logger.info("Ignoring empty DtlsFingerprint extension: ${transportInfo.toXML()}")
            }
        }
        dtlsTransport.setRemoteFingerprints(remoteFingerprints)
        if (fingerprintExtensions.isNotEmpty()) {
            val setup = fingerprintExtensions.first().setup
            dtlsTransport.setSetupAttribute(setup)
        }
        iceTransport.startConnectivityEstablishment(transportInfo)
    }

    /** Whether [describeTransport] has been called for this endpoint.
     */
    var transportDescribed: Boolean = false
        private set

    fun describeTransport(): IceUdpTransportPacketExtension {
        val iceUdpTransportPacketExtension = IceUdpTransportPacketExtension()
        iceTransport.describe(iceUdpTransportPacketExtension)
        dtlsTransport.describe(iceUdpTransportPacketExtension)
        colibriWebSocketServiceSupplier.get()?.let { colibriWebsocketService ->
            colibriWebsocketService.getColibriWebSocketUrl(
                conference.id,
                id,
                iceTransport.icePassword
            )?.let { wsUrl ->
                val wsPacketExtension = WebSocketPacketExtension(wsUrl)
                iceUdpTransportPacketExtension.addChildExtension(wsPacketExtension)
            }
        }
        transportDescribed = true

        logger.cdebug { "Transport description:\n${iceUdpTransportPacketExtension.toXML()}" }

        return iceUdpTransportPacketExtension
    }

    override fun describe(channelBundle: ColibriConferenceIQ.ChannelBundle) {
        channelBundle.transport = describeTransport()
    }

    /**
     * Update accepted media types based on [ChannelShim] permission to receive media
     */
    fun updateAcceptedMediaTypes(acceptAudio: Boolean, acceptVideo: Boolean) {
        this.acceptAudio = acceptAudio
        this.acceptVideo = acceptVideo
    }

    /**
     * Handle incoming RTP packets which have been fully processed by the
     * transceiver's incoming pipeline.
     */
    fun handleIncomingPacket(packetInfo: PacketInfo) {
        packetInfo.endpointId = id
        conference.handleIncomingPacket(packetInfo)
    }

    /**
     * Return the timestamp of the most recently created [ChannelShim] on this endpoint
     */
    fun getMostRecentChannelCreatedTime(): Instant {
        return endpointShim?.getMostRecentChannelCreatedTime() ?: creationTime
    }

    override fun receivesSsrc(ssrc: Long): Boolean = transceiver.receivesSsrc(ssrc)

    override fun getLastIncomingActivity(): Instant = transceiver.packetIOActivity.lastIncomingActivityInstant

    override fun requestKeyframe() = transceiver.requestKeyFrame()

    override fun requestKeyframe(mediaSsrc: Long) = transceiver.requestKeyFrame(mediaSsrc)

    /** Whether we are currently oversending to this endpoint. */
    fun isOversending(): Boolean = bitrateController.isOversending()

    fun setSelectedEndpoints(selectedEndpoints: List<String>) =
        bitrateController.setSelectedEndpoints(selectedEndpoints)

    /**
     * Returns how many endpoints this Endpoint is currently forwarding video for
     */
    fun numForwardedEndpoints(): Int = bitrateController.numForwardedEndpoints()

    fun setMaxFrameHeight(maxFrameHeight: Int) = bitrateController.setMaxFrameHeight(maxFrameHeight)

    fun setBandwidthAllocationSettings(message: ReceiverVideoConstraintsMessage) =
        bitrateController.setBandwidthAllocationSettings(message)

    override fun send(packetInfo: PacketInfo) {
        when (val packet = packetInfo.packet) {
            is VideoRtpPacket -> {
                if (bitrateController.transformRtp(packetInfo)) {
                    // The original packet was transformed in place.
                    transceiver.sendPacket(packetInfo)
                } else {
                    logger.warn("Dropping a packet which was supposed to be accepted:$packet")
                }
                return
            }
            is RtcpSrPacket -> {
                // Allow the BC to update the timestamp (in place).
                bitrateController.transformRtcp(packet)
                logger.trace {
                    "relaying an sr from ssrc=${packet.senderSsrc}, timestamp=${packet.senderInfo.rtpTimestamp}"
                }
            }
        }
        transceiver.sendPacket(packetInfo)
    }

    /**
     * Previously, an endpoint expired when all of its channels did.  Channels
     * now only exist in their 'shim' form for backwards compatibility, so to
     * find out whether or not the endpoint expired, we'll check the activity
     * timestamps from the transceiver and use the largest of the expire times
     * set in the channel shims.
     */
    override fun shouldExpire(): Boolean {
        if (iceTransport.hasFailed()) {
            logger.warn("Allowing to expire because ICE failed.")
            return true
        }

        // Use a default expire timeout of 60 seconds when colibri1 is not used
        val maxExpireTimeFromChannelShims = endpointShim?.maxExpireTimeFromChannelShims
            ?: Duration.ofSeconds(60)

        val lastActivity = lastIncomingActivity
        val now = clock.instant()

        if (lastActivity == NEVER) {
            val timeSinceCreation = Duration.between(creationTime, now)
            if (timeSinceCreation > epTimeout) {
                logger.info(
                    "Endpoint's ICE connection has neither failed nor connected " +
                        "after $timeSinceCreation expiring"
                )
                return true
            }
            // We haven't seen any activity yet. If this continues ICE will
            // eventually fail (which is handled above).
            return false
        }
        if (Duration.between(lastActivity, now) > maxExpireTimeFromChannelShims) {
            logger.info("Allowing to expire because of no activity in over $maxExpireTimeFromChannelShims")
            return true
        }
        return false
    }

    fun setLastN(lastN: Int) {
        bitrateController.lastN = lastN
    }

    fun getLastN(): Int = bitrateController.lastN

    /**
     * Returns true if this endpoint's transport is 'fully' connected (both ICE and DTLS), false otherwise
     */
    private fun isTransportConnected(): Boolean = iceTransport.isConnected() && dtlsTransport.isConnected

    fun getRtt(): Double = transceiver.getTransceiverStats().endpointConnectionStats.rtt

    override fun wants(packetInfo: PacketInfo): Boolean {
        if (!isTransportConnected()) {
            return false
        }

        return when (val packet = packetInfo.packet) {
            is VideoRtpPacket -> acceptVideo && bitrateController.accept(packetInfo)
            is AudioRtpPacket -> acceptAudio
            is RtcpSrPacket -> {
                // TODO: For SRs we're only interested in the ntp/rtp timestamp
                //  association, so we could only accept srs from the main ssrc
                bitrateController.accept(packet)
            }
            is RtcpFbPliPacket, is RtcpFbFirPacket -> {
                // We assume that we are only given PLIs/FIRs destined for this
                // endpoint. This is because Conference has to find the target
                // endpoint (this endpoint) anyway, and we would essentially be
                // performing the same check twice.
                true
            }
            else -> {
                logger.warn("Ignoring an unknown packet type:" + packet.javaClass.simpleName)
                false
            }
        }
    }

    /**
     * Determine whether to forward endpoint stats from another endpoint to this one.
     */
    fun wantsStatsFrom(ep: AbstractEndpoint): Boolean {
        return conference.speechActivity.isRecentSpeaker(ep) ||
            conference.isRankedSpeaker(ep) ||
            bitrateController.isOnStageOrSelected(ep) ||
            bitrateController.hasNonZeroEffectiveConstraints(ep)
    }

    /**
     * Updates the conference statistics with value from this endpoint. Since
     * the values are cumulative this should execute only once when the endpoint
     * expires.
     */
    private fun updateStatsOnExpire() {
        val conferenceStats = conference.statistics
        val transceiverStats = transceiver.getTransceiverStats()

        conferenceStats.apply {
            val incomingStats = transceiverStats.rtpReceiverStats.packetStreamStats
            val outgoingStats = transceiverStats.outgoingPacketStreamStats
            totalBytesReceived.addAndGet(incomingStats.bytes)
            totalPacketsReceived.addAndGet(incomingStats.packets)
            totalBytesSent.addAndGet(outgoingStats.bytes)
            totalPacketsSent.addAndGet(outgoingStats.packets)
        }

        conference.videobridge.statistics.apply {
            val bweStats = transceiverStats.bandwidthEstimatorStats
            bweStats.getNumber("incomingEstimateExpirations")?.toInt()?.let {
                incomingBitrateExpirations.addAndGet(it)
            }
            totalKeyframesReceived.addAndGet(transceiverStats.rtpReceiverStats.videoParserStats.numKeyframes)
            totalLayeringChangesReceived.addAndGet(
                transceiverStats.rtpReceiverStats.videoParserStats.numLayeringChanges
            )

            val durationActiveVideoMs = transceiverStats.rtpReceiverStats.incomingStats.ssrcStats.values.filter {
                it.mediaType == MediaType.VIDEO
            }.sumOf { it.durationActiveMs }
            totalVideoStreamMillisecondsReceived.addAndGet(durationActiveVideoMs)
        }

        run {
            val bweStats = transceiverStats.bandwidthEstimatorStats
            val lossLimitedMs = bweStats.getNumber("lossLimitedMs")?.toLong() ?: return@run
            val lossDegradedMs = bweStats.getNumber("lossDegradedMs")?.toLong() ?: return@run
            val lossFreeMs = bweStats.getNumber("lossFreeMs")?.toLong() ?: return@run

            val participantMs = lossFreeMs + lossDegradedMs + lossLimitedMs
            conference.videobridge.statistics.apply {
                totalLossControlledParticipantMs.addAndGet(participantMs)
                totalLossLimitedParticipantMs.addAndGet(lossLimitedMs)
                totalLossDegradedParticipantMs.addAndGet(lossDegradedMs)
            }
        }

        if (iceTransport.isConnected() && !dtlsTransport.isConnected) {
            logger.info("Expiring an endpoint with ICE connected, but not DTLS.")
            conferenceStats.dtlsFailedEndpoints.incrementAndGet()
        }
    }

    override fun getDebugState(): JSONObject {
        return super.getDebugState().apply {
            put("bitrateController", bitrateController.debugState)
            put("bandwidthProbing", bandwidthProbing.getDebugState())
            put("iceTransport", iceTransport.getDebugState())
            put("dtlsTransport", dtlsTransport.getDebugState())
            put("transceiver", transceiver.getNodeStats().toJson())
            put("acceptAudio", acceptAudio)
            put("acceptVideo", acceptVideo)
            put("messageTransport", messageTransport.debugState)
        }
    }

    override fun expire() {
        if (super.isExpired()) {
            return
        }
        super.expire()

        try {
            endpointShim?.expire()
            endpointShim = null
            updateStatsOnExpire()
            transceiver.stop()
            logger.cdebug { transceiver.getNodeStats().prettyPrint(0) }
            logger.cdebug { bitrateController.debugState.toJSONString() }
            logger.cdebug { iceTransport.getDebugState().toJSONString() }
            logger.cdebug { dtlsTransport.getDebugState().toJSONString() }

            logger.info("Spent ${bitrateController.getTotalOversendingTime().seconds} seconds oversending")

            transceiver.teardown()
            _messageTransport.close()
            sctpHandler.stop()
            sctpManager?.closeConnection()
        } catch (t: Throwable) {
            logger.error("Exception while expiring: ", t)
        }

        bandwidthProbing.enabled = false
        recurringRunnableExecutor.deRegisterRecurringRunnable(bandwidthProbing)
        conference.encodingsManager.unsubscribe(this)

        dtlsTransport.stop()
        iceTransport.stop()
        outgoingSrtpPacketQueue.close()

        logger.info("Expired.")
    }

    companion object {
        /**
         * Whether or not the bridge should be the peer which opens the data channel
         * (as opposed to letting the far peer/client open it).
         */
        private const val openDataChannelLocally = false
        /**
         * Track how long it takes for all RTP and RTCP packets to make their way through the bridge.
         * Since [Endpoint] is the 'last place' that is aware of [PacketInfo] in the outgoing
         * chain, we track this stats here.  Since they're static, these members will track the delay
         * for packets going out to all endpoints.
         */
        private val rtpPacketDelayStats = PacketDelayStats()
        private val rtcpPacketDelayStats = PacketDelayStats()

        /**
         * Count the number of dropped packets and exceptions.
         */
        @JvmField
        val queueErrorCounter = CountingErrorHandler()

        /**
         * An average of all of the individual bridge jitter values calculated by the
         * [bridgeJitterStats] instance variables
         */
        @JvmField
        val overallAverageBridgeJitter = DoubleAverage("overall_bridge_jitter")

        /**
         * The executor which runs bandwidth probing.
         *
         * TODO (brian): align the recurringRunnable stuff with whatever we end up
         * doing with all the other executors.
         */
        private val recurringRunnableExecutor = RecurringRunnableExecutor(Endpoint::class.java.simpleName)

        /**
         * How long we'll give an endpoint to either successfully establish
         * an ICE connection or fail before we expire it.
         */
        // TODO: make this configurable
        private val epTimeout = 2.mins

        @JvmStatic
        fun getPacketDelayStats() = OrderedJsonObject().apply {
            put("rtp", rtpPacketDelayStats.toJson())
            put("rtcp", rtcpPacketDelayStats.toJson())
        }

        private val timelineCounter = AtomicLong()
        private val TIMELINE_FRACTION = 10000L

        fun logTimeline() = timelineCounter.getAndIncrement() % TIMELINE_FRACTION == 0L
    }

    private inner class TransceiverEventHandlerImpl : TransceiverEventHandler {
        /**
         * Forward audio level events from the Transceiver to the conference. We use the same thread, because this fires
         * for every packet and we want to avoid the switch. The conference audio level code must not block.
         */
        override fun audioLevelReceived(sourceSsrc: Long, level: Long) =
            conference.speechActivity.levelChanged(this@Endpoint, level)

        /**
         * Forward bwe events from the Transceiver.
         */
        override fun bandwidthEstimationChanged(newValue: Bandwidth) {
            logger.cdebug { "Estimated bandwidth is now $newValue" }
            bitrateController.bandwidthChanged(newValue.bps.toLong())
            bandwidthProbing.bandwidthEstimationChanged(newValue)
        }
    }

    /**
     * A node which can be placed in the pipeline to cache Data channel packets
     * until the DataChannelStack is ready to handle them.
     */
    private class DataChannelHandler : ConsumerNode("Data channel handler") {
        private val dataChannelStackLock = Any()
        private var dataChannelStack: DataChannelStack? = null
        private val cachedDataChannelPackets = LinkedBlockingQueue<PacketInfo>()

        public override fun consume(packetInfo: PacketInfo) {
            synchronized(dataChannelStackLock) {
                when (val packet = packetInfo.packet) {
                    is DataChannelPacket -> {
                        dataChannelStack?.onIncomingDataChannelPacket(
                            ByteBuffer.wrap(packet.buffer), packet.sid, packet.ppid
                        ) ?: run {
                            cachedDataChannelPackets.add(packetInfo)
                        }
                    }
                    else -> Unit
                }
            }
        }

        fun setDataChannelStack(dataChannelStack: DataChannelStack) {
            // Submit this to the pool since we wait on the lock and process any
            // cached packets here as well

            // Submit this to the pool since we wait on the lock and process any
            // cached packets here as well
            TaskPools.IO_POOL.execute {
                // We grab the lock here so that we can set the SCTP manager and
                // process any previously-cached packets as an atomic operation.
                // It also prevents another thread from coming in via
                // #doProcessPackets and processing packets at the same time in
                // another thread, which would be a problem.
                synchronized(dataChannelStackLock) {
                    this.dataChannelStack = dataChannelStack
                    cachedDataChannelPackets.forEach {
                        val dcp = it.packet as DataChannelPacket
                        dataChannelStack.onIncomingDataChannelPacket(
                            ByteBuffer.wrap(dcp.buffer), dcp.sid, dcp.ppid
                        )
                    }
                }
            }
        }

        override fun trace(f: () -> Unit) = f.invoke()
    }

    /**
     * A node which can be placed in the pipeline to cache SCTP packets until
     * the SCTPManager is ready to handle them.
     */
    private class SctpHandler : ConsumerNode("SCTP handler") {
        private val sctpManagerLock = Any()
        private var sctpManager: SctpManager? = null
        private val numCachedSctpPackets = AtomicLong(0)
        private val cachedSctpPackets = LinkedBlockingQueue<PacketInfo>(100)

        override fun consume(packetInfo: PacketInfo) {
            synchronized(sctpManagerLock) {
                if (SctpConfig.config.enabled) {
                    sctpManager?.handleIncomingSctp(packetInfo) ?: run {
                        numCachedSctpPackets.incrementAndGet()
                        cachedSctpPackets.add(packetInfo)
                    }
                }
            }
        }

        override fun getNodeStats(): NodeStatsBlock = super.getNodeStats().apply {
            addNumber("num_cached_packets", numCachedSctpPackets.get())
        }

        fun setSctpManager(sctpManager: SctpManager) {
            // Submit this to the pool since we wait on the lock and process any
            // cached packets here as well
            TaskPools.IO_POOL.execute {
                // We grab the lock here so that we can set the SCTP manager and
                // process any previously-cached packets as an atomic operation.
                // It also prevents another thread from coming in via
                // #doProcessPackets and processing packets at the same time in
                // another thread, which would be a problem.
                synchronized(sctpManagerLock) {
                    this.sctpManager = sctpManager
                    cachedSctpPackets.forEach { sctpManager.handleIncomingSctp(it) }
                    cachedSctpPackets.clear()
                }
            }
        }

        override fun trace(f: () -> Unit) = f.invoke()
    }
}<|MERGE_RESOLUTION|>--- conflicted
+++ resolved
@@ -467,37 +467,6 @@
      */
     override fun sendMessage(msg: BridgeChannelMessage) = messageTransport.sendMessage(msg)
 
-<<<<<<< HEAD
-    /**
-     * Gets the endpoint's [ChannelShim] of the given media type.
-     */
-    fun getChannel(mediaType: MediaType): ChannelShim? =
-        channelShims.firstOrNull { channelShim -> channelShim.mediaType == mediaType }
-
-    /**
-     * Adds [channelShim] channel to this endpoint.
-     */
-    fun addChannel(channelShim: ChannelShim) {
-        if (channelShims.add(channelShim)) {
-            updateAcceptedMediaTypes()
-        }
-    }
-
-    /**
-     * Removes a specific [ChannelShim] from this endpoint.
-     */
-    fun removeChannel(channelShim: ChannelShim) {
-        if (channelShims.remove(channelShim)) {
-            if (channelShims.isEmpty()) {
-                expire()
-            } else {
-                updateAcceptedMediaTypes()
-            }
-        }
-    }
-
-=======
->>>>>>> 28cdd301
     // TODO: this should be part of an EndpointMessageTransport.EventHandler interface
     fun endpointMessageTransportConnected() =
         sendVideoConstraints(maxReceiverVideoConstraints)
