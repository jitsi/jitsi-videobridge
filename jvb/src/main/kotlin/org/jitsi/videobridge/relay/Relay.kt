--- conflicted
+++ resolved
@@ -710,17 +710,12 @@
          * Forward audio level events from the Transceiver to the conference. We use the same thread, because this fires
          * for every packet and we want to avoid the switch. The conference audio level code must not block.
          */
-<<<<<<< HEAD
-        override fun audioLevelReceived(sourceSsrc: Long, level: Long) {
+        override fun audioLevelReceived(sourceSsrc: Long, level: Long): Boolean {
             /* We shouldn't receive audio levels from the local transceiver, since all media should be
              * processed by the media endpoints.
              */
             logger.warn { "Audio level reported by relay transceiver for source $sourceSsrc" }
-=======
-        override fun audioLevelReceived(sourceSsrc: Long, level: Long): Boolean {
-            val ep = synchronized(endpointsLock) { endpointsBySsrc[sourceSsrc] }
-            return ep != null && conference.levelChanged(ep, level)
->>>>>>> 3a1fe3a1
+            return false
         }
 
         /**
