--- conflicted
+++ resolved
@@ -212,13 +212,8 @@
             adaptiveSourceProjection
                     = new AdaptiveSourceProjection(
                     diagnosticContext,
-<<<<<<< HEAD
                     source,
-                    () -> eventEmitter.fireEvent(handler -> {
-=======
-                    sourceBitrateAllocation.source,
                     () -> eventEmitter.fireEventSync(handler -> {
->>>>>>> 6d75389a
                         handler.keyframeNeeded(endpointID, targetSSRC);
                         return Unit.INSTANCE;
                     }),
