/*
 * Copyright @ 2015 - Present, 8x8 Inc
 *
 * Licensed under the Apache License, Version 2.0 (the "License");
 * you may not use this file except in compliance with the License.
 * You may obtain a copy of the License at
 *
 *     http://www.apache.org/licenses/LICENSE-2.0
 *
 * Unless required by applicable law or agreed to in writing, software
 * distributed under the License is distributed on an "AS IS" BASIS,
 * WITHOUT WARRANTIES OR CONDITIONS OF ANY KIND, either express or implied.
 * See the License for the specific language governing permissions and
 * limitations under the License.
 */
package org.jitsi.videobridge.cc;

import com.google.common.collect.*;
import edu.umd.cs.findbugs.annotations.*;
import org.jetbrains.annotations.*;
import org.jitsi.nlj.*;
import org.jitsi.nlj.format.*;
import org.jitsi.nlj.rtp.*;
import org.jitsi.rtp.rtcp.*;
import org.jitsi.utils.*;
import org.jitsi.utils.logging.*;
import org.jitsi.utils.logging2.Logger;
import org.jitsi.videobridge.*;
import org.jitsi.videobridge.cc.config.*;
import org.jitsi.videobridge.util.*;
import org.json.simple.*;

import javax.annotation.CheckReturnValue;
import java.lang.*;
import java.lang.SuppressWarnings;
import java.time.*;
import java.util.*;
import java.util.concurrent.*;
import java.util.stream.*;
import java.util.concurrent.atomic.*;

/**
 * The {@link BitrateController} is attached to a destination {@link
 * Endpoint} and its purpose is 1st to selectively drop incoming packets
 * based on their source {@link Endpoint} and 2nd to rewrite the accepted
 * packets so that they form a correct RTP stream without gaps in their
 * sequence numbers nor in their timestamps.
 *
 * In the Selective Forwarding Middlebox (SFM) topology [RFC7667], senders are
 * sending multiple bitstreams of (they multistream) the same video source
 * (using either with simulcast or scalable video coding) and the SFM decides
 * which bitstream to send to which receiver.
 *
 * For example, suppose we're in a 3-way simulcast-enabled video call (so 3
 * source {@link Endpoint}s) where the endpoints are sending two
 * non-scalable RTP streams of the same video source. The bitrate controller,
 * will chose to forward only one RTP stream at a time to a specific destination
 * endpoint.
 *
 * With scalable video coding (SVC) a bitstream can be broken down into multiple
 * sub-bitstreams of lower frame rate (that we call temporal layers or TL)
 * and/or lower resolution (that we call spatial layers or SL). The exact
 * dependencies between the different layers of an SVC bitstream are codec
 * specific but, as a general rule of thumb higher temporal/spatial layers
 * depend on lower temporal/spatial layers creating a dependency graph.
 *
 * For example, a 720p@30fps VP8 scalable bitstream can be broken down into 3
 * sub-bitstreams: one 720p@30fps layer (the highest temporal layer), that
 * depends on a 720p@15fps layer that depends on a 720p7.5fps layer (the lowest
 * temporal layer). In order for the decoder to be able decode the highest
 * temporal layer, it needs to get all the packets of its direct and transitive
 * dependencies, so of both the other two layers. In this simple case we have a
 * linked list of dependencies with the the lowest temporal layer as root and
 * the highest temporal layer as a leaf.
 *
 * In order for the SFM to be able to filter the incoming packets we need to be
 * able to assign incoming packets to "flows" with properties that allow us to
 * define filtering rules. In this implementation a flow is represented by an
 * {@link RtpLayerDesc} and its properties are bitrate and subjective quality
 * index. Specifically, the incoming packets belong to some {@link FrameDesc},
 * which belongs to some {@link RtpLayerDesc}, which belongs to some {@link
 * MediaSourceDesc}, which belongs to the source {@link Endpoint}.
 * This hierarchy allows for fine-grained filtering up to the {@link FrameDesc}
 * level.
 *
 * The decision of whether to project or drop a specific RTP packet of a
 * specific {@link FrameDesc} of a specific {@link MediaSourceDesc}
 * depends on the bitrate allocation of the specific {@link
 * MediaSourceDesc} and on the state of the bitstream that is produced by
 * this filter. For example, if we have a {@link MediaSourceDesc} with 2
 * {@link RtpLayerDesc} in a simulcast configuration, then we can switch
 * between the two {@link RtpLayerDesc}s if it is mandated by the bitrate
 * allocation and only if we see a refresh point.
 *
 * @author George Politis
 */
@SuppressWarnings("JavadocReference")
public class BitrateController
{
    /**
     * An reusable empty array of {@link RateSnapshot} to reduce allocations.
     */
    private static final RateSnapshot[] EMPTY_RATE_SNAPSHOT_ARRAY
        = new RateSnapshot[0];

    /**
     * The {@link Logger} to be used by this instance to print debug
     * information.
     */
    private final Logger logger;

    /**
     * The {@link TimeSeriesLogger} to be used by this instance to print time
     * series.
     */
    private static final TimeSeriesLogger timeSeriesLogger
        = TimeSeriesLogger.getTimeSeriesLogger(BitrateController.class);

    /**
     * The {@link AdaptiveSourceProjection}s that this instance is managing, keyed
     * by the SSRCs of the associated {@link MediaSourceDesc}.
     */
    private final Map<Long, AdaptiveSourceProjection>
        adaptiveSourceProjectionMap = new ConcurrentHashMap<>();

    /**
     * The {@link List} of endpoints that are currently being forwarded,
     * represented by their IDs. Required for backwards compatibility with
     * existing LastN code.
     */
    private Set<String> forwardedEndpointIds = Collections.emptySet();

    /**
     * A boolean that indicates whether to enable or disable the video quality
     * tracing.
     */
    private final boolean enableVideoQualityTracing;

    /**
     * The time (in ms) when this instance first transformed any media. This
     * allows to ignore the CC during the early stages of the call and ramp up
     * the send rate faster.
     *
     * NOTE This is only meant to be as a temporary hack and ideally this should
     * be fixed in the CC.
     */
    private long firstMediaMs = -1;

    /**
     * The last bandwidth estimation that we got. This is used to limit the
     * resolution changes due to bandwidth changes. We react to bandwidth
     * changes greater than BWE_CHANGE_THRESHOLD_PCT/100 of the last bandwidth
     * estimation.
     */
    private long lastBwe = -1;

    /**
     * The list of endpoints ids ordered by activity (minus the id of the {@link #destinationEndpoint}).
     */
    private List<String> sortedEndpointIds;

    /**
     * The main result of the bitrate allocation algorithm computation.
     */
    private List<AdaptiveSourceProjection> adaptiveSourceProjections
            = Collections.emptyList();

    /**
     * The map of endpoint id to video constraints that contains the video
     * constraints to respect when allocating bandwidth for a specific endpoint.
     */
    private ImmutableMap<String, VideoConstraints> videoConstraintsMap = ImmutableMap.of();

    /**
     * A modified copy of the original video constraints map, augmented with video constraints for the endpoints that
     * fall outside of the last-n set + endpoints not announced in the videoConstraintsMap.
     */
    private Map<String, VideoConstraints> effectiveConstraintsMap = Collections.emptyMap();

    /**
     * The last-n value for the endpoint to which this {@link BitrateController}
     * belongs
     */
    private int lastN = -1;

    /**
     * The ID of the endpoint to which this {@link BitrateController} belongs
     */
    private final Endpoint destinationEndpoint;

    private final DiagnosticContext diagnosticContext;

    // NOTE(george): this flag acts as an approximation for determining whether
    // or not adaptivity/probing is supported. Eventually we need to scrap this
    // and implement something cleaner, i.e. disable adaptivity if the endpoint
    // hasn't signaled `goog-remb` nor `transport-cc`.
    //
    // Unfortunately the channel iq from jicofo lists `goog-remb` and
    // `transport-cc` support, even tho the jingle from firefox doesn't (which
    // is the main use case for wanting to disable adaptivity).
    private boolean supportsRtx = false;

    private final Map<Byte, PayloadType> payloadTypes =
        new ConcurrentHashMap<>();

    private final AtomicInteger numDroppedPacketsUnknownSsrc =
        new AtomicInteger(0);

    private final Clock clock;

    /**
     * The last time {@link BitrateController#update()} was called
     */
    private Instant lastUpdateTime = Instant.MIN;

    /**
     * Initializes a new {@link BitrateController} instance which is to
     * belong to a particular {@link Endpoint}.
     */
    public BitrateController(
            Endpoint destinationEndpoint,
            @NotNull DiagnosticContext diagnosticContext,
            Logger parentLogger,
            Clock clock
    )
    {
        this.destinationEndpoint = destinationEndpoint;
        this.diagnosticContext = diagnosticContext;
        this.logger = parentLogger.createChildLogger(BitrateController.class.getName());
        this.clock = clock;

        enableVideoQualityTracing = timeSeriesLogger.isTraceEnabled();
    }

    public BitrateController(
        Endpoint destinationEndpoint,
        @NotNull DiagnosticContext diagnosticContext,
        Logger parentLogger
    ) {
        this(destinationEndpoint, diagnosticContext, parentLogger, Clock.systemUTC());
    }

    /**
     * Returns a boolean that indicates whether or not the current bandwidth
     * estimation (in bps) has changed above the configured threshold (in
     * percent) {@link #BWE_CHANGE_THRESHOLD_PCT} with respect to the previous
     * bandwidth estimation.
     *
     * @param previousBwe the previous bandwidth estimation (in bps).
     * @param currentBwe the current bandwidth estimation (in bps).
     *
     * @return true if the bandwidth has changed above the configured threshold,
     * false otherwise.
     */
    private static boolean changeIsLargerThanThreshold(
        long previousBwe, long currentBwe)
    {
        if (previousBwe == -1 || currentBwe == -1)
        {
            return true;
        }

        long deltaBwe = currentBwe - previousBwe;

        // if the bwe has increased, we should act upon it, otherwise
        // we may end up in this broken situation: Suppose that the target
        // bitrate is 2.5Mbps, and that the last bitrate allocation was
        // performed with a 2.4Mbps bandwidth estimate.  The bridge keeps
        // probing and, suppose that, eventually the bandwidth estimate reaches
        // 2.6Mbps, which is plenty to accommodate the target bitrate; but the
        // minimum bandwidth estimate that would trigger a new bitrate
        // allocation is 2.4Mbps + 2.4Mbps * 15% = 2.76Mbps.
        //
        // if, on the other hand, the bwe has decreased, we require a 15%
        // (configurable) drop at last in order to update the bitrate
        // allocation. This is an ugly hack to prevent too many resolution/UI
        // changes in case the bridge produces too low bandwidth estimate, at
        // the risk of clogging the receiver's pipe.

        return deltaBwe > 0
            ||  deltaBwe < -1 * previousBwe * BitrateControllerConfig.bweChangeThreshold();
    }

    /**
     * A helper class that is used to determine the bandwidth allocation
     * rank/priority of an endpoint that is based on its speaker rank and its
     * video constraints. See {@link EndpointMultiRanker} for more information
     * on how the ranking works.
     */
    static class EndpointMultiRank
    {
        /**
         * The speaker rank of the {@link #endpoint} with 0 meaning that the
         * {@link #endpoint} is the most recent dominant speaker. Also see
         * {@link ConferenceSpeechActivity#endpoints}
         */
        final int speakerRank;

        /**
         * The video constraints of the {@link #endpoint}.
         */
        final VideoConstraints effectiveVideoConstraints;

        /**
         * The endpoint (sender) that's constrained and is ranked for bandwidth
         * allocation.
         */
        final AbstractEndpoint endpoint;

        /**
         * Ctor.
         *
         * @param speakerRank
         * @param effectiveVideoConstraints
         * @param endpoint
         */
        EndpointMultiRank(int speakerRank, VideoConstraints effectiveVideoConstraints, AbstractEndpoint endpoint)
        {
            this.speakerRank = speakerRank;
            this.effectiveVideoConstraints = effectiveVideoConstraints;
            this.endpoint = endpoint;
        }
    }

    /**
     * An endpoint that has higher priority/rank will be allocated
     * bandwidth prior to other endpoints with lower priority/rank
     * (see the allocate method bellow)
     *
     * Once the endpoints are ranked, the bandwidth allocation algorithm
     * loops over the endpoints multiple times, improving their target
     * bitrate at every step, until no further improvement is possible.
     *
     * In this multi-rank implementation, endpoints that have a preferred height
     * set (on-stage endpoints in Jitsi Meet) will be given bandwidth first.
     * Then we prioritize endpoints that have higher ideal height (this rule is
     * somewhat arbitrary since we don't have a use case in Jitsi Meet that
     * leverages it). If two endpoints have the same ideal and preferred height,
     * then we look at their speech rank (whoever spoke last has is ranked higher).
     */
    static class EndpointMultiRanker
        implements Comparator<EndpointMultiRank>
    {
        @Override
        public int compare(EndpointMultiRank o1, EndpointMultiRank o2)
        {
            // We want "o1 has higher preferred height than o2" to imply "o1 is
            // smaller than o2" as this is equivalent to "o1 needs to be
            // prioritized first".
            int preferredHeightDiff =
                o2.effectiveVideoConstraints.getPreferredHeight() - o1.effectiveVideoConstraints.getPreferredHeight();
            if (preferredHeightDiff != 0)
            {
                return preferredHeightDiff;
            }
            else
            {
                // We want "o1 has higher ideal height than o2" to imply "o1 is
                // smaller than o2" as this is equivalent to "o1 needs to be
                // prioritized first".
                int idealHeightDiff
                    = o2.effectiveVideoConstraints.getIdealHeight() - o1.effectiveVideoConstraints.getIdealHeight();
                if (idealHeightDiff != 0)
                {
                    return idealHeightDiff;
                }

                // Everything else being equal, we rely on the speaker order.
                return o1.speakerRank - o2.speakerRank;
            }
        }
    }
/*
    //  hasevr 
    public boolean acceptAudio(@NotNull AudioRtpPacket packetInfo)
    {
        logger.info("acceptAudio() called for " + packetInfo.endpointId + "\n");
        return destinationEndpoint.endpointsAccept == null 
        || destinationEndpoint.endpointsAccept.has(packetInfo.endPointId);
    }
*/
    /**
     * Defines a packet filter that controls which RTP packets to be written
     * into the {@link Endpoint} that owns this {@link BitrateController}.
     *
     * @param packetInfo that packet for which to decide whether to accept
     * @return <tt>true</tt> to allow the specified packet to be
     * written into the {@link Endpoint} that owns this {@link BitrateController}
     * ; otherwise, <tt>false</tt>
     */
    public boolean accept(@NotNull PacketInfo packetInfo)
    {
        VideoRtpPacket videoRtpPacket = packetInfo.packetAs();
        long ssrc = videoRtpPacket.getSsrc();

        AdaptiveSourceProjection adaptiveSourceProjection
            = adaptiveSourceProjectionMap.get(ssrc);

        if (adaptiveSourceProjection == null)
        {
            logger.debug(() ->
                "Dropping an RTP packet, because the SSRC has not " +
                    "been signaled:" + ssrc);
            numDroppedPacketsUnknownSsrc.incrementAndGet();
            return false;
        }

        return adaptiveSourceProjection.accept(packetInfo);
    }

    /**
     * Defines a packet filter that controls which RTCP Sender Report
     * packets to be written into the {@link Endpoint} that owns this
     * {@link BitrateController}.
     * </p>
     * Filters out packets that match one of the streams that this
     * {@code BitrateController} manages, but don't match the target SSRC.
     * Allows packets for streams not managed by this {@link BitrateController}.
     *
     * @param rtcpSrPacket that packet for which to decide whether to accept
     * @return <tt>true</tt> to allow the specified packet to be
     * written into the {@link Endpoint} that owns this {@link BitrateController}
     * ; otherwise, <tt>false</tt>
     */
    public boolean accept(RtcpSrPacket rtcpSrPacket)
    {
        if (Duration.between(lastUpdateTime, clock.instant())
                .compareTo(BitrateControllerConfig.maxTimeBetweenCalculations()) > 0) {
            logger.debug("Forcing an update");
            TaskPools.CPU_POOL.submit(this::update);
        }
        long ssrc = rtcpSrPacket.getSenderSsrc();

        AdaptiveSourceProjection adaptiveSourceProjection
                = adaptiveSourceProjectionMap.get(ssrc);

        if (adaptiveSourceProjection == null)
        {
            // This is probably for an audio stream. In any case, if it's for a
            // stream which we are not forwarding it will be stripped off at
            // a later stage (in RtcpSrUpdater).
            return true;
        }

        // We only accept SRs for the SSRC that we're forwarding with.
        return ssrc == adaptiveSourceProjection.getTargetSsrc();
    }

    public boolean transformRtcp(RtcpSrPacket rtcpSrPacket)
    {
        long ssrc = rtcpSrPacket.getSenderSsrc();

        AdaptiveSourceProjection adaptiveSourceProjection
                = adaptiveSourceProjectionMap.get(ssrc);

        return adaptiveSourceProjection != null
                && adaptiveSourceProjection.rewriteRtcp(rtcpSrPacket);
    }

    /**
     * Gets a JSON representation of the parts of this object's state that
     * are deemed useful for debugging.
     */
    @SuppressWarnings("unchecked")
    @SuppressFBWarnings(
            value = "IS2_INCONSISTENT_SYNC",
            justification = "We intentionally avoid synchronizing while reading" +
                    " fields only used in debug output.")
    public JSONObject getDebugState()
    {
        JSONObject debugState = new JSONObject();
        debugState.put("forwardedEndpoints", forwardedEndpointIds.toString());
        debugState.put("trustBwe", BitrateControllerConfig.trustBwe());
        debugState.put("lastBwe", lastBwe);
        debugState.put("videoConstraints", videoConstraintsMap);
        debugState.put("effectiveVideoConstraints", effectiveConstraintsMap);
        debugState.put("lastN", lastN);
        debugState.put("supportsRtx", supportsRtx);
        JSONObject adaptiveSourceProjectionsJson = new JSONObject();
        for (Map.Entry<Long, AdaptiveSourceProjection> entry
                : adaptiveSourceProjectionMap.entrySet())
        {
            adaptiveSourceProjectionsJson.put(
                    entry.getKey(),
                    entry.getValue().getDebugState());
        }
        debugState.put(
                "adaptiveSourceProjectionMap",
                adaptiveSourceProjectionsJson);
        debugState.put(
            "numDroppedPacketsUnknownSsrc",
            numDroppedPacketsUnknownSsrc.intValue());
        return debugState;
    }

    /**
     * TODO Document
     */
    static class StatusSnapshot
    {
        final long currentTargetBps;
        final long currentIdealBps;
        final Collection<Long> activeSsrcs;

        StatusSnapshot()
        {
            currentTargetBps = -1L;
            currentIdealBps = -1L;
            activeSsrcs = Collections.emptyList();
        }
        StatusSnapshot(
                Long currentTargetBps,
                Long currentIdealBps,
                Collection<Long> activeSsrcs)
        {
            this.currentTargetBps = currentTargetBps;
            this.currentIdealBps = currentIdealBps;
            this.activeSsrcs = activeSsrcs;
        }
    }

    /**
     * Get a snapshot of the following data:
     * 1) The current target bitrate we're trying to send across our sources
     * 2) The ideal bitrate we could possibly send, given our sources
     * 3) The ssrcs we're currently forwarding
     * @return the snapshot containing that info
     */
    StatusSnapshot getStatusSnapshot()
    {
        if (adaptiveSourceProjections == null
            || adaptiveSourceProjections.isEmpty())
        {
            return new StatusSnapshot();
        }
        List<Long> activeSsrcs = new ArrayList<>();
        long totalTargetBps = 0, totalIdealBps = 0;
        long nowMs = clock.instant().toEpochMilli();
        for (MediaSourceDesc incomingSource : destinationEndpoint
            .getConference().getEndpoints().stream()
            .filter(e -> !destinationEndpoint.equals(e))
            .map(AbstractEndpoint::getMediaSources)
            .flatMap(Arrays::stream)
            .filter(MediaSourceDesc::hasRtpLayers)
            .collect(Collectors.toList()))
        {

            long primarySsrc = incomingSource.getPrimarySSRC();
            AdaptiveSourceProjection adaptiveSourceProjection
                = adaptiveSourceProjectionMap.getOrDefault(primarySsrc, null);

            if (adaptiveSourceProjection == null)
            {
                logger.debug(destinationEndpoint.getID() + " is missing " +
                    "an adaptive source projection for endpoint=" +
                    incomingSource.getOwner() + ", ssrc=" + primarySsrc);
                continue;
            }

            long targetBps = incomingSource.getBitrateBps(nowMs,
                    adaptiveSourceProjection.getTargetIndex());
            if (targetBps > 0)
            {
                long ssrc = adaptiveSourceProjection.getTargetSsrc();
                if (ssrc > -1)
                {
                    activeSsrcs.add(ssrc);
                }
            }

            totalTargetBps += targetBps;
            // the sum of the bitrates (in bps) of the layers that are the
            // closest to the ideal and has a bitrate. this is similar to how
            // we compute the ideal bitrate bellow in
            // {@link SourceBitrateAllocation#idealBitrate} and the logic should
            // be extracted in a utility method somehow.
            totalIdealBps += incomingSource.getBitrateBps(nowMs,
                    adaptiveSourceProjection.getIdealIndex());
        }
        return new StatusSnapshot(totalTargetBps, totalIdealBps, activeSsrcs);
    }

    /**
     * We can't just use {@link #lastBwe} to get the most recent bandwidth
     * estimate as we must take into account the initial join period where
     * we don't 'trust' the bwe anyway, as well as whether or not we'll
     * trust it at all (we ignore it always if the endpoint doesn't support
     * RTX, which is our way of filtering out endpoints that don't do
     * probing)
     * @return the estimated bandwidth, in bps, based on the last update
     * we received and taking into account whether or not we 'trust' the
     * bandwidth estimate.
     */
    private long getAvailableBandwidth(long nowMs)
    {
        boolean trustBwe = BitrateControllerConfig.trustBwe();
        if (trustBwe)
        {
            // Ignore the bandwidth estimations in the first 10 seconds because
            // the REMBs don't ramp up fast enough. This needs to go but it's
            // related to our GCC implementation that needs to be brought up to
            // speed.
            if (firstMediaMs == -1 || nowMs - firstMediaMs < 10000)
            {
                trustBwe = false;
            }
        }

        if (!trustBwe || !supportsRtx)
        {
            return Long.MAX_VALUE;
        }
        else
        {
            return lastBwe;
        }
    }

    /**
     * Called when the estimated bandwidth for the endpoint to which this
     * BitrateController belongs has changed (which may therefore result in a
     * different set of streams being forwarded)
     * @param newBandwidthBps the newly estimated bandwidth in bps
     */
    public void bandwidthChanged(long newBandwidthBps)
    {
        if (timeSeriesLogger.isTraceEnabled())
        {
            timeSeriesLogger.trace(diagnosticContext
                .makeTimeSeriesPoint("new_bwe")
                .addField("bwe_bps", newBandwidthBps));
        }

        if (!changeIsLargerThanThreshold(lastBwe, newBandwidthBps))
        {
            logger.debug(() -> "New bandwidth (" + newBandwidthBps
                + ") is not significantly " +
                "changed from previous estimate (" + lastBwe + "), ignoring");
            // If this is a "negligible" change in the bandwidth estimation
            // wrt the last bandwidth estimation that we reacted to, then
            // do not update the bitrate allocation. The goal is to limit
            // the resolution changes due to bandwidth estimation changes,
            // as often resolution changes can negatively impact user
            // experience, at the risk of clogging the receiver pipe.
        }
        else
        {
            logger.debug(() -> "new bandwidth is " + newBandwidthBps + ", updating");

            lastBwe = newBandwidthBps;
            update();
        }
    }

    /**
     * Called when the ordering of endpoints has changed in some way. This could
     * be due to an endpoint joining or leaving, a new dominant speaker, or a
     * change in which endpoints are selected.
     *
     * @param conferenceEndpoints the endpoints of the conference sorted in
     * dominant speaker order (NOTE this does NOT take into account orderings
     * specific to this particular endpoint, e.g. selected or pinned, though
     * this method SHOULD be invoked when those things change; they will be
     * taken into account in this flow)
     */
    public synchronized void endpointOrderingChanged(List<String> conferenceEndpoints)
    {
        logger.debug(() -> " endpoint ordering has changed, updating");

        List<String> newSortedEndpointIds = new ArrayList<>(conferenceEndpoints);
        newSortedEndpointIds.remove(destinationEndpoint.getID());
        sortedEndpointIds = newSortedEndpointIds;
        update();
    }

    /**
     * Computes a new bitrate allocation for every endpoint in the conference,
     * and updates the state of this instance so that bitrate allocation is
     * eventually met.
     */
    private synchronized void update()
    {
        Instant now = clock.instant();
        lastUpdateTime = now;
        long nowMs = now.toEpochMilli();

        long bweBps = getAvailableBandwidth(nowMs);

        // Create a copy as we may modify the list in the prioritize method.
        List<String> sortedEndpointIdsCopy = sortedEndpointIds;
        if (sortedEndpointIdsCopy == null || sortedEndpointIdsCopy.isEmpty())
        {
            return;
        }

        //  hasevr
        destinationEndpoint.updatePerceptibleSSRCs();

        List<AbstractEndpoint> sortedEndpoints
            = new ArrayList<>(sortedEndpointIdsCopy.size());
        for (String endpointId : sortedEndpointIdsCopy)
        {
            AbstractEndpoint abstractEndpoint
                 = destinationEndpoint.getConference().getEndpoint(endpointId);
            if (abstractEndpoint != null)
            {
                sortedEndpoints.add(abstractEndpoint);
            }
        }

        // Compute the bitrate allocation.
        SourceBitrateAllocation[]
            sourceBitrateAllocations = allocate(bweBps, sortedEndpoints);

        // Update the the controllers based on the allocation and send a
        // notification to the client the set of forwarded endpoints has
        // changed.
        Set<String> oldForwardedEndpointIds = forwardedEndpointIds;

        Set<String> newForwardedEndpointIds = new HashSet<>();
        Set<String> endpointsEnteringLastNIds = new HashSet<>();
        // TODO: The only use of conferenceEndpointIds is sending it to the client. Since it is just a set of all
        // endpoints in the conference (not ordered by anything specific), it carries no useful information to the
        // client. Check if we can remove its use from the client and subsequently from this code.
        Set<String> conferenceEndpointIds = new HashSet<>();

        // Accumulators used for tracing purposes.
        long totalIdealBps = 0, totalTargetBps = 0;
        int totalIdealIdx = 0, totalTargetIdx = 0;

        // Now that the bitrate allocation update is complete, we wish to compute the "effective" sender video
        // constraints map which are used in layer suspension.
        Map<String, VideoConstraints> newEffectiveConstraints = new HashMap<>();

        List<AdaptiveSourceProjection> adaptiveSourceProjections
                = new ArrayList<>();
        if (!ArrayUtils.isNullOrEmpty(sourceBitrateAllocations))
        {
            for (SourceBitrateAllocation
                sourceBitrateAllocation : sourceBitrateAllocations)
            {
                conferenceEndpointIds.add(sourceBitrateAllocation.endpointID);
                newEffectiveConstraints.put(
                        sourceBitrateAllocation.endpointID, sourceBitrateAllocation.effectiveVideoConstraints);

                int sourceTargetIdx = sourceBitrateAllocation.getTargetIndex(),
                    sourceIdealIdx = sourceBitrateAllocation.getIdealIndex();

                // Review this.
                AdaptiveSourceProjection adaptiveSourceProjection
                    = lookupOrCreateAdaptiveSourceProjection(sourceBitrateAllocation);

                if (adaptiveSourceProjection != null)
                {
                    adaptiveSourceProjections.add(adaptiveSourceProjection);
                    adaptiveSourceProjection.setTargetIndex(sourceTargetIdx);
                    adaptiveSourceProjection.setIdealIndex(sourceIdealIdx);

                    if (sourceBitrateAllocation.source != null
                            && enableVideoQualityTracing)
                    {
                        long sourceTargetBps
                            = sourceBitrateAllocation.getTargetBitrate();
                        long sourceIdealBps
                            = sourceBitrateAllocation.getIdealBitrate();
                        totalTargetBps += sourceTargetBps;
                        totalIdealBps += sourceIdealBps;
                        totalTargetIdx += sourceTargetIdx;
                        totalIdealIdx += sourceIdealIdx;
                        // time series that tracks how a media source
                        // gets forwarded to a specific receiver.
                        timeSeriesLogger.trace(diagnosticContext
                            .makeTimeSeriesPoint("source_quality", nowMs)
                            .addField("source_id",
                                sourceBitrateAllocation.source.hashCode())
                            .addField("target_idx", sourceTargetIdx)
                            .addField("ideal_idx", sourceIdealIdx)
                            .addField("target_bps", sourceTargetBps)
                            .addField("effectiveVideoConstraints",
                                sourceBitrateAllocation.effectiveVideoConstraints)
                            .addField("oversending",
                                sourceBitrateAllocation.oversending)
                            .addField("preferred_idx",
                                sourceBitrateAllocation.getPreferredIndex())
                            .addField("remote_endpoint_id",
                                sourceBitrateAllocation.endpointID)
                            .addField("ideal_bps", sourceIdealBps));
                    }
                }

                if (sourceTargetIdx > -1)
                {
                    newForwardedEndpointIds
                        .add(sourceBitrateAllocation.endpointID);
                    if (!oldForwardedEndpointIds
                        .contains(sourceBitrateAllocation.endpointID))
                    {
                        endpointsEnteringLastNIds
                            .add(sourceBitrateAllocation.endpointID);
                    }
                }
            }
        }
        else
        {
            for (AdaptiveSourceProjection adaptiveSourceProjection
                : adaptiveSourceProjectionMap.values())
            {
                if (enableVideoQualityTracing)
                {
                    totalIdealIdx--;
                    totalTargetIdx--;
                }
                adaptiveSourceProjection
                    .setTargetIndex(RtpLayerDesc.SUSPENDED_INDEX);
                adaptiveSourceProjection
                    .setIdealIndex(RtpLayerDesc.SUSPENDED_INDEX);
            }
        }

        if (enableVideoQualityTracing)
        {
            timeSeriesLogger.trace(diagnosticContext
                    .makeTimeSeriesPoint("did_update", nowMs)
                    .addField("total_target_idx", totalTargetIdx)
                    .addField("total_ideal_idx", totalIdealIdx)
                    .addField("bwe_bps", bweBps)
                    .addField("total_target_bps", totalTargetBps)
                    .addField("total_ideal_bps", totalIdealBps));
        }

        // The BandwidthProber will pick this up.
        this.adaptiveSourceProjections
            = Collections.unmodifiableList(adaptiveSourceProjections);

        if (!newForwardedEndpointIds.equals(oldForwardedEndpointIds))
        {
            // TODO(george) bring back sending this message on message transport
            //  connect
            destinationEndpoint.sendLastNEndpointsChangeEvent(
                newForwardedEndpointIds,
                endpointsEnteringLastNIds,
                conferenceEndpointIds);
        }

        if (!newEffectiveConstraints.equals(effectiveConstraintsMap))
        {
            ImmutableMap<String, VideoConstraints>
                oldEffectiveConstraints = ImmutableMap.copyOf(effectiveConstraintsMap);
            // TODO make the call outside the synchronized block.
            effectiveConstraintsMap = newEffectiveConstraints;
            destinationEndpoint.effectiveVideoConstraintsChanged(
                oldEffectiveConstraints, ImmutableMap.copyOf(newEffectiveConstraints));
        }

        this.forwardedEndpointIds = newForwardedEndpointIds;
    }

    /**
     * Utility method that looks-up or creates the adaptive source projection of
     * a source.
     *
     * @param sourceBitrateAllocation the source bitrate allocation
     * @return the adaptive source projection for the source bitrate allocation
     * that is specified as an argument.
     */
    private AdaptiveSourceProjection
    lookupOrCreateAdaptiveSourceProjection(
        SourceBitrateAllocation sourceBitrateAllocation)
    {
        synchronized (adaptiveSourceProjectionMap)
        {
            AdaptiveSourceProjection adaptiveSourceProjection
                = adaptiveSourceProjectionMap.get(
                        sourceBitrateAllocation.targetSSRC);

            if (adaptiveSourceProjection != null
                || sourceBitrateAllocation.source == null)
            {
                return adaptiveSourceProjection;
            }

            RtpEncodingDesc[] rtpEncodings =
                sourceBitrateAllocation.source.getRtpEncodings();

            if (ArrayUtils.isNullOrEmpty(rtpEncodings))
            {
                return null;
            }

            // XXX the lambda keeps a reference to the sourceBitrateAllocation
            // (a short lived object under normal circumstances) which keeps
            // a reference to the Endpoint object that it refers to. That
            // can cause excessive object retention (i.e. the endpoint is expired
            // but a reference persists in the adaptiveSourceProjectionMap). We're
            // creating local final variables and pass that to the lambda function
            // in order to avoid that.
            final String endpointID = sourceBitrateAllocation.endpointID;
            final long targetSSRC = sourceBitrateAllocation.targetSSRC;
            adaptiveSourceProjection
                = new AdaptiveSourceProjection(
                    diagnosticContext,
                    sourceBitrateAllocation.source, () ->
                        destinationEndpoint.getConference().requestKeyframe(
                            endpointID, targetSSRC),
                    payloadTypes,
                    logger);

            logger.debug(() -> "new source projection for " + sourceBitrateAllocation.source);

            // Route all encodings to the specified bitrate controller.
            for (RtpEncodingDesc rtpEncoding: rtpEncodings)
            {
                adaptiveSourceProjectionMap.put(
                    rtpEncoding.getPrimarySSRC(), adaptiveSourceProjection);
            }

            return adaptiveSourceProjection;
        }
    }

    /**
     * Computes the ideal and the target bitrate, limiting the target to be
     * less than bandwidth estimation specified as an argument.
     *
     * @param maxBandwidth the max bandwidth estimation that the target bitrate
     * must not exceed.
     * @param conferenceEndpoints the ordered list of {@link Endpoint}s
     * participating in the multipoint conference with the dominant (speaker)
     * {@link Endpoint} at the beginning of the list i.e. the dominant speaker
     * history. This parameter is optional but it can be used for performance;
     * if it's omitted it will be fetched from the
     * {@link ConferenceSpeechActivity}.
     * @return an array of {@link SourceBitrateAllocation}.
     */
    private SourceBitrateAllocation[] allocate(
        long maxBandwidth,
        List<AbstractEndpoint> conferenceEndpoints)
    {
        SourceBitrateAllocation[] sourceBitrateAllocations
                = prioritize(conferenceEndpoints);

        if (ArrayUtils.isNullOrEmpty(sourceBitrateAllocations))
        {
            return sourceBitrateAllocations;
        }

        long oldMaxBandwidth = 0;

        int oldStateLen = 0;
        int[] oldRatedTargetIndices = new int[sourceBitrateAllocations.length];
        int[] newRatedTargetIndices = new int[sourceBitrateAllocations.length];
        Arrays.fill(newRatedTargetIndices, -1);

        while (oldMaxBandwidth != maxBandwidth)
        {
            oldMaxBandwidth = maxBandwidth;
            System.arraycopy(newRatedTargetIndices, 0,
                oldRatedTargetIndices, 0, oldRatedTargetIndices.length);

            int newStateLen = 0;
            for (int i = 0; i < sourceBitrateAllocations.length; i++)
            {
                SourceBitrateAllocation sourceBitrateAllocation
                    = sourceBitrateAllocations[i];

                if (sourceBitrateAllocation.effectiveVideoConstraints.getIdealHeight() <= 0)
                {
                    continue;
                }

                maxBandwidth += sourceBitrateAllocation.getTargetBitrate();
                sourceBitrateAllocation.improve(maxBandwidth);
                // We will "force" forward the lowest layer of the highest priority (first in line)
                // participant if we weren't able to allocate any bandwidth for it and
                // enableOnstageVideoSuspend is false.
                if (i == 0 &&
                        sourceBitrateAllocation.ratedTargetIdx < 0 &&
                        !BitrateControllerConfig.enableOnstageVideoSuspend())
                {
                    sourceBitrateAllocation.ratedTargetIdx = 0;
                    sourceBitrateAllocation.oversending = true;
                }
                maxBandwidth -= sourceBitrateAllocation.getTargetBitrate();

                newRatedTargetIndices[i]
                    = sourceBitrateAllocation.ratedTargetIdx;
                if (sourceBitrateAllocation.getTargetIndex() > -1)
                {
                    newStateLen++;
                }

                if (sourceBitrateAllocation.ratedTargetIdx
                    < sourceBitrateAllocation.ratedPreferredIdx)
                {
                    break;
                }
            }

            if (oldStateLen > newStateLen)
            {
                // rollback state to prevent jumps in the number of forwarded
                // participants.
                for (int i = 0; i < sourceBitrateAllocations.length; i++)
                {
                    sourceBitrateAllocations[i].ratedTargetIdx
                        = oldRatedTargetIndices[i];
                }

                break;
            }

            oldStateLen = newStateLen;
        }

        // at this point, maxBandwidth is what we failed to allocate.

        return sourceBitrateAllocations;
    }

    /**
     * Returns a prioritized {@link SourceBitrateAllocation} array where
     * selected endpoint are at the top of the array, followed by the pinned
     * endpoints, finally followed by any other remaining endpoints. The
     * priority respects the order induced by the <tt>conferenceEndpoints</tt>
     * parameter.
     *
     * @param conferenceEndpoints the ordered list of {@link Endpoint}s
     * participating in the multipoint conference with the dominant (speaker)
     * {@link Endpoint} at the beginning of the list i.e. the dominant speaker
     * history. This parameter is optional but it can be used for performance;
     * if it's omitted it will be fetched from the
     * {@link ConferenceSpeechActivity}.
     * @return a prioritized {@link SourceBitrateAllocation} array where
     * selected endpoint are at the top of the array, followed by the pinned
     * endpoints, finally followed by any other remaining endpoints.
     */
    private SourceBitrateAllocation[] prioritize(
        List<AbstractEndpoint> conferenceEndpoints)
    {
        Map<String, VideoConstraints> copyOfVideoConstraintsMap = this.videoConstraintsMap;

        // Init.
        List<SourceBitrateAllocation> sourceBitrateAllocations
            = new ArrayList<>();

        int adjustedLastN = JvbLastNKt.calculateLastN(this.lastN, JvbLastNKt.jvbLastNSingleton.getJvbLastN());
        if (adjustedLastN < 0)
        {
            // If lastN is disabled, pretend lastN == szConference.
            adjustedLastN = conferenceEndpoints.size();
        }
        else
        {
            // If lastN is enabled, pretend lastN at most as big as the size
            // of the conference.
            adjustedLastN = Math.min(lastN, conferenceEndpoints.size());
        }
        if (logger.isDebugEnabled())
        {
            logger.debug("Prioritizing endpoints, adjusted last-n: " + adjustedLastN +
                ", sorted endpoint list: " +
                conferenceEndpoints.stream().map(AbstractEndpoint::getID).collect(Collectors.joining(", ")) +
                ". Endpoints constraints: " + Arrays.toString(copyOfVideoConstraintsMap.values().toArray()));
        }

<<<<<<< HEAD
        //  hasevr
/*        logger.info("Prioritizing endpoints, adjusted last-n: " + adjustedLastN +
        ", sorted endpoint list: " +
        conferenceEndpoints.stream().map(AbstractEndpoint::getID).collect(Collectors.joining(", ")) +
        ". Endpoints constraints: " + Arrays.toString(videoConstraintsMap.values().toArray()));
*/

        Map<String, VideoConstraints> videoConstraintsMapCopy = videoConstraintsMap;

        List<EndpointMultiRank> endpointMultiRankList = conferenceEndpoints
            .stream()
            .map(endpoint -> {
                VideoConstraints videoConstraints = videoConstraintsMapCopy
                    .getOrDefault(endpoint.getID(), defaultVideoConstraints);

                int rank = conferenceEndpoints.indexOf(endpoint);
                return new EndpointMultiRank(rank, videoConstraints, endpoint);
            })
            .sorted(new EndpointMultiRanker())
            .collect(Collectors.toList());
=======
        List<EndpointMultiRank> endpointMultiRankList
            = makeEndpointMultiRankList(conferenceEndpoints, copyOfVideoConstraintsMap, adjustedLastN);
>>>>>>> 0bfaac1c

        for (EndpointMultiRank endpointMultiRank : endpointMultiRankList)
        {
            AbstractEndpoint sourceEndpoint = endpointMultiRank.endpoint;
            if (sourceEndpoint.isExpired())
            {
                continue;
            }

            MediaSourceDesc[] sources
                = sourceEndpoint.getMediaSources();

            //  hasevr
/*            logger.info("Sources of " + sourceEndpoint.getID() + "\n");
            for (MediaSourceDesc source : sources){
                logger.info(source.toString());
            }*/

            if (!ArrayUtils.isNullOrEmpty(sources))
            {
                for (MediaSourceDesc source : sources)
                {
                    sourceBitrateAllocations.add(
                        new SourceBitrateAllocation(
                            endpointMultiRank.endpoint.getID(),
                            source, endpointMultiRank.effectiveVideoConstraints));

                }


                logger.trace(() -> "Adding endpoint " + sourceEndpoint.getID() + " to allocations");
            }
        }

        return sourceBitrateAllocations.toArray(new SourceBitrateAllocation[0]);
    }

    public static List<EndpointMultiRank> makeEndpointMultiRankList(
        List<AbstractEndpoint> conferenceEndpoints,
        Map<String, VideoConstraints> videoConstraintsMap,
        int adjustedLastN)
    {
        List<EndpointMultiRank> endpointMultiRankList = new ArrayList<>(conferenceEndpoints.size());
        for (int i = 0; i < conferenceEndpoints.size(); i++)
        {
            AbstractEndpoint endpoint = conferenceEndpoints.get(i);

            VideoConstraints effectiveVideoConstraints = (i < adjustedLastN || adjustedLastN < 0)
                ? videoConstraintsMap.getOrDefault(endpoint.getID(), VideoConstraints.thumbnailVideoConstraints)
                : VideoConstraints.disabledVideoConstraints;

            endpointMultiRankList.add(new EndpointMultiRank(i, effectiveVideoConstraints, endpoint));
        }
        endpointMultiRankList.sort(new EndpointMultiRanker());
        return endpointMultiRankList;
    }

    public void setVideoConstraints(ImmutableMap<String, VideoConstraints> newVideoConstraintsMap)
    {
        if (!this.videoConstraintsMap.equals(newVideoConstraintsMap))
        {
            this.videoConstraintsMap = newVideoConstraintsMap;
            update();
        }
    }

    /**
     * Sets the LastN value.
     */
    public void setLastN(int lastN)
    {
        if (this.lastN != lastN) {
            this.lastN = lastN;

            logger.debug(() -> destinationEndpoint.getID() + " lastN has changed, updating");

            update();
        }
    }

    /**
     * Gets the LastN value.
     */
    public int getLastN()
    {
        return lastN;
    }

    /**
     * Adds a payload type.
     */
    public void addPayloadType(PayloadType payloadType)
    {
        payloadTypes.put(payloadType.getPt(), payloadType);

        if (payloadType.getEncoding() == PayloadTypeEncoding.RTX)
        {
            supportsRtx = true;
        }
    }

    /**
     * Transforms a video RTP packet.
     * @param packetInfo the video rtp packet
     * @return true if the packet was successfully transformed in place; false if
     * if the given packet is not accepted and should
     * be dropped.
     */
    public boolean transformRtp(@NotNull PacketInfo packetInfo)
    {
        VideoRtpPacket videoPacket = (VideoRtpPacket)packetInfo.getPacket();
        if (firstMediaMs == -1)
        {
            firstMediaMs = clock.instant().toEpochMilli();
        }

        Long ssrc = videoPacket.getSsrc();
        AdaptiveSourceProjection adaptiveSourceProjection
                = adaptiveSourceProjectionMap.get(ssrc);

        if (adaptiveSourceProjection == null)
        {
            return false;
        }

        try
        {
            adaptiveSourceProjection.rewriteRtp(packetInfo);

            // The rewriteRtp operation must not modify the VP8 payload.
            if (PacketInfo.Companion.getENABLE_PAYLOAD_VERIFICATION())
            {
                String expected = packetInfo.getPayloadVerification();
                String actual = videoPacket.getPayloadVerification();
                if (!"".equals(expected) && !expected.equals(actual))
                {
                    logger.warn(
                        "Payload unexpectedly modified! Expected: " + expected
                            + ", actual: " + actual);
                }
            }

            return true;
        }
        catch (RewriteException e)
        {
            logger.warn("Failed to rewrite a packet.", e);
            return false;
        }
    }

    /**
     * Return the number of endpoints whose streams are currently being forwarded.
     */
    public int numForwardedEndpoints()
    {
        return this.forwardedEndpointIds.size();
    }


    /**
     * A snapshot of the bitrate for a given {@link RtpLayerDesc}.
     */
    static class RateSnapshot
    {
        /**
         * The bitrate (in bps) of the associated {@link #layer}.
         */
        final long bps;

        /**
         * The {@link RtpLayerDesc}.
         */
        final RtpLayerDesc layer;

        /**
         * Ctor.
         *
         * @param bps The bitrate (in bps) of the associated {@link #layer}.
         * @param layer the {@link RtpLayerDesc}.
         */
        private RateSnapshot(long bps, RtpLayerDesc layer)
        {
            this.bps = bps;
            this.layer = layer;
        }
    }

    /**
     * A bitrate allocation that pertains to a specific {@link Endpoint}.
     *
     * @author George Politis
     */
    private class SourceBitrateAllocation
    {
        /**
         * The ID of the {@link Endpoint} that this instance pertains to.
         */
        private final String endpointID;

        /**
         * Indicates whether this {@link Endpoint} is on-stage/selected or not
         * at the {@link Endpoint} that owns this {@link BitrateController}.
         */
        private final VideoConstraints effectiveVideoConstraints;

        /**
         * Helper field that keeps the SSRC of the target stream.
         */
        private final long targetSSRC;

        /**
         * The first {@link MediaSourceDesc} of the {@link Endpoint} that
         * this instance pertains to.
         */
        private final MediaSourceDesc source;

        /**
         * An array that holds the stable bitrate snapshots of the
         * {@link RtpLayerDesc}s that this {@link #source} offers.
         *
         * {@link RtpLayerDesc} of {@link #source}.
         */
        private final RateSnapshot[] ratedIndices;

        /**
         * The rated quality that needs to be achieved before allocating
         * bandwidth for any of the other subsequent sources in this allocation
         * decision. The rated quality is not necessarily equal to the encoding
         * quality. For example, for the on-stage participant we consider 5
         * rated qualities:
         *
         * 0 -> 180p7.5, 1 -> 180p15, 2 -> 180p30, 3 -> 360p30, 4 -> 720p30.
         *
         * The encoding quality of the 4th rated quality is 8.
         */
        private final int ratedPreferredIdx;

        /**
         * The current rated quality target for this source. It can potentially
         * be improved in the improve step, provided there is enough bandwidth.
         */
        private int ratedTargetIdx = -1;

        /**
         * A boolean that indicates whether or not we're force pushing through
         * the bottleneck this source.
         */
        private boolean oversending = false;

        /**
         * the bitrate (in bps) of the layer that is the closest to the ideal
         * and has a bitrate, or 0 if there are no layers with a bitrate (for
         * example, the endpoint is video muted).
         */
        private final long idealBitrate;

        /**
         * Ctor.
         *
         * @param endpoint the {@link Endpoint} that this bitrate allocation
         * pertains to.
         * @param source the {@link MediaSourceDesc} that this bitrate
         * allocation pertains to.
         * @param fitsInLastN a flag indicating whether or not the endpoint is
         * in LastN.
         * @param selected a flag indicating whether or not the endpoint is
         * selected.
         */
        private SourceBitrateAllocation(
            String endpointID,
            MediaSourceDesc source,
            VideoConstraints effectiveVideoConstraints)
        {
            this.endpointID = endpointID;
            this.effectiveVideoConstraints = effectiveVideoConstraints;
            this.source = source;

            if (source == null)
            {
                this.targetSSRC = -1;
            }
            else
            {
                this.targetSSRC = source.getPrimarySSRC();
            }

            if (targetSSRC == -1 || effectiveVideoConstraints.getIdealHeight() <= 0)
            {
                ratedPreferredIdx = -1;
                idealBitrate = 0;
                ratedIndices = EMPTY_RATE_SNAPSHOT_ARRAY;
                return;
            }

            long nowMs = clock.instant().toEpochMilli();
            List<RateSnapshot> ratesList = new ArrayList<>();
            // Initialize the list of flows that we will consider for sending
            // for this source. For example, for the on-stage participant we
            // consider 720p@30fps, 360p@30fps, 180p@30fps, 180p@15fps,
            // 180p@7.5fps while for the thumbnails we consider 180p@30fps,
            // 180p@15fps and 180p@7.5fps
            int ratedPreferredIdx = 0;
            long idealBps = 0;
            for (RtpLayerDesc layer : source.getRtpLayers())
            {

                int idealHeight = effectiveVideoConstraints.getIdealHeight();
                // We don't want to exceed the ideal resolution but we also
                // want to make sure we have at least 1 rated encoding.
                if (idealHeight >= 0 && layer.getHeight() > idealHeight
                    && !ratesList.isEmpty())
                {
                    continue;
                }

                // For the "selected" participant we favor frame rate over
                // resolution. We include all temporal layers up to the
                // preferred resolution, but only consider the preferred
                // frame-rate with higher-than-preferred resolutions. In
                // practice today this translates to 180p7.5fps, 180p15fps,
                // 180p30fps, 360p30fps and 720p30fps.

                boolean lessThanPreferredResolution
                    = layer.getHeight() < effectiveVideoConstraints.getPreferredHeight();
                boolean lessThanOrEqualIdealResolution
                    = layer.getHeight() <= effectiveVideoConstraints.getIdealHeight();
                boolean atLeastPreferredFps
                    = layer.getFrameRate() >= effectiveVideoConstraints.getPreferredFps();

                if ((lessThanPreferredResolution
                    || (lessThanOrEqualIdealResolution && atLeastPreferredFps))
                    || ratesList.isEmpty())
                {
                    long layerBitrateBps = layer.getBitrateBps(nowMs);
                    if (layerBitrateBps > 0)
                    {
                        idealBps = layerBitrateBps;
                    }
                    ratesList.add(
                        new RateSnapshot(layerBitrateBps, layer));
                }

                if (layer.getHeight() <= effectiveVideoConstraints.getPreferredHeight())
                {
                    // The improve step below will "eagerly" try to allocate
                    // up-to the ratedPreferredIdx before moving on to the next
                    // track. Eagerly means we consume all available bandwidth
                    // up to the preferred resolution, leaving higher-frame
                    // rates as an option for subsequent improvement steps.
                    //
                    // NOTE that the above comment suggests that the prefix
                    // "preferred" in the preferredFps and preferredHeight
                    // params has different semantics: In the preferredHeight
                    // param it means "eagerly allocate up to the preferred
                    // resolution" whereas in the preferredFps param it means
                    // "only consider encodings with at least preferredFps" once
                    // we've reached the preferredHeight.
                    ratedPreferredIdx = ratesList.size() - 1;
                }
            }
            
            this.idealBitrate = idealBps;

            if (timeSeriesLogger.isTraceEnabled())
            {
                DiagnosticContext.TimeSeriesPoint ratesTimeSeriesPoint
                    = diagnosticContext.makeTimeSeriesPoint("calculated_rates")
                    .addField("remote_endpoint_id", endpointID);
                for (RateSnapshot rateSnapshot : ratesList) {
                    ratesTimeSeriesPoint.addField(
                        Integer.toString(rateSnapshot.layer.getIndex()),
                        rateSnapshot.bps);
                }
                timeSeriesLogger.trace(ratesTimeSeriesPoint);
            }

            this.ratedPreferredIdx = ratedPreferredIdx;
            ratedIndices = ratesList.toArray(new RateSnapshot[0]);
            // TODO Determining the rated ideal index needs some work.
            // The ideal rated quality is constrained by the viewport of the
            // endpoint. For example, on a mobile device we should probably not
            // send anything above 360p (not even the on-stage participant). On
            // a laptop computer 720p seems reasonable and on a big screen 1080p
            // or above.
        }

        /**
         * Computes the ideal and the target bitrate, limiting the target to
         * be less than bandwidth estimation specified as an argument.
         *
         * @param maxBps the maximum bitrate (in bps) that the target subjective
         * quality can have.
         */
        private void improve(long maxBps)
        {
            if (ratedIndices.length == 0)
            {
                return;
            }

            if (ratedTargetIdx == -1 && ratedPreferredIdx > -1)
            {
                // Boost on stage participant to preferred, if there's enough bw.
                for (int i = 0; i < ratedIndices.length; i++)
                {
                    if (i > ratedPreferredIdx || maxBps < ratedIndices[i].bps)
                    {
                        break;
                    }

                    ratedTargetIdx = i;
                }
            }
            else
            {
                // Try the next element in the ratedIndices array.
                if (ratedTargetIdx + 1 < ratedIndices.length
                    && ratedIndices[ratedTargetIdx + 1].bps < maxBps)
                {
                    ratedTargetIdx++;
                }
            }

            if (ratedTargetIdx > -1)
            {
                // if there's a better subjective quality with the same or less
                // bitrate than the current target quality, make it the target.
                // i.e. set the target to the next best available quality with
                // the least possible bitrate.
                //
                // For example, if 1080p@15fps is configured as a better
                // subjective quality than 720p@30fps (i.e. it sits on a higher
                // index in the ratedIndices array) and the bitrate that we
                // measure for the 1080p stream is less than the bitrate that we
                // measure for the 720p stream, then we "jump over" the 720p
                // stream and immediately select the 1080p stream.
                for (int i = ratedTargetIdx + 1; i < ratedIndices.length; i++)
                {
                    if (ratedIndices[i].bps > 0
                        && ratedIndices[i].bps <= ratedIndices[ratedTargetIdx].bps)
                    {
                        ratedTargetIdx = i;
                    }
                }
            }
        }

        /**
         * Gets the target bitrate (in bps) for this endpoint allocation.
         *
         * @return the target bitrate (in bps) for this endpoint allocation.
         */
        private long getTargetBitrate()
        {
            return ratedTargetIdx != -1 ? ratedIndices[ratedTargetIdx].bps : 0;
        }

        /**
         * @return the bitrate (in bps) of the layer that is the closest to
         * the ideal and has a bitrate, or 0 if there are no layers with a
         * bitrate (for example, the endpoint is video muted).
         */
        private long getIdealBitrate()
        {
            return idealBitrate;
        }

        /**
         * Gets the target quality for this source.
         *
         * @return the target quality for this source.
         */
        private int getTargetIndex()
        {
            // figures out the quality of the layer of the target rated
            // quality.
            return ratedTargetIdx != -1
                ? ratedIndices[ratedTargetIdx].layer.getIndex() : -1;
        }

        /**
         * Gets the preferred quality for this source.
         *
         * @return the preferred quality for this source.
         */
        private int getPreferredIndex()
        {
            // figures out the quality of the layer of the target rated
            // quality.
            return ratedPreferredIdx != -1
                ? ratedIndices[ratedPreferredIdx].layer.getIndex() : -1;
        }

        /**
         * Gets the ideal quality for this source.
         *
         * @return the ideal quality for this source.
         */
        private int getIdealIndex()
        {
            // figures out the quality of the layer of the ideal rated
            // quality.
            return ratedIndices.length != 0
                ? ratedIndices[ratedIndices.length - 1].layer.getIndex() : -1;
        }
    }
}<|MERGE_RESOLUTION|>--- conflicted
+++ resolved
@@ -1064,31 +1064,8 @@
                 ". Endpoints constraints: " + Arrays.toString(copyOfVideoConstraintsMap.values().toArray()));
         }
 
-<<<<<<< HEAD
-        //  hasevr
-/*        logger.info("Prioritizing endpoints, adjusted last-n: " + adjustedLastN +
-        ", sorted endpoint list: " +
-        conferenceEndpoints.stream().map(AbstractEndpoint::getID).collect(Collectors.joining(", ")) +
-        ". Endpoints constraints: " + Arrays.toString(videoConstraintsMap.values().toArray()));
-*/
-
-        Map<String, VideoConstraints> videoConstraintsMapCopy = videoConstraintsMap;
-
-        List<EndpointMultiRank> endpointMultiRankList = conferenceEndpoints
-            .stream()
-            .map(endpoint -> {
-                VideoConstraints videoConstraints = videoConstraintsMapCopy
-                    .getOrDefault(endpoint.getID(), defaultVideoConstraints);
-
-                int rank = conferenceEndpoints.indexOf(endpoint);
-                return new EndpointMultiRank(rank, videoConstraints, endpoint);
-            })
-            .sorted(new EndpointMultiRanker())
-            .collect(Collectors.toList());
-=======
         List<EndpointMultiRank> endpointMultiRankList
             = makeEndpointMultiRankList(conferenceEndpoints, copyOfVideoConstraintsMap, adjustedLastN);
->>>>>>> 0bfaac1c
 
         for (EndpointMultiRank endpointMultiRank : endpointMultiRankList)
         {
