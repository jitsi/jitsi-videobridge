/*
 * Copyright @ 2015 - Present, 8x8 Inc
 *
 * Licensed under the Apache License, Version 2.0 (the "License");
 * you may not use this file except in compliance with the License.
 * You may obtain a copy of the License at
 *
 *     http://www.apache.org/licenses/LICENSE-2.0
 *
 * Unless required by applicable law or agreed to in writing, software
 * distributed under the License is distributed on an "AS IS" BASIS,
 * WITHOUT WARRANTIES OR CONDITIONS OF ANY KIND, either express or implied.
 * See the License for the specific language governing permissions and
 * limitations under the License.
 */
package org.jitsi.videobridge;

import kotlin.*;
import org.jetbrains.annotations.*;
import org.jitsi.nlj.*;
import org.jitsi.rtp.Packet;
import org.jitsi.rtp.rtcp.rtcpfb.payload_specific_fb.*;
import org.jitsi.rtp.rtp.*;
import org.jitsi.utils.dsi.*;
import org.jitsi.utils.logging.*;
import org.jitsi.utils.logging2.Logger;
import org.jitsi.utils.logging2.LoggerImpl;
import org.jitsi.utils.logging2.*;
import org.jitsi.utils.queue.*;
import org.jitsi.videobridge.colibri2.*;
import org.jitsi.videobridge.message.*;
import org.jitsi.videobridge.relay.*;
import org.jitsi.videobridge.shim.*;
import org.jitsi.videobridge.util.*;
import org.jitsi.videobridge.xmpp.*;
import org.jitsi.xmpp.extensions.colibri.*;
import org.jitsi.xmpp.extensions.colibri2.*;
import org.jivesoftware.smack.packet.*;
import org.json.simple.*;
import org.jxmpp.jid.*;

import java.time.*;
import java.util.*;
import java.util.concurrent.*;
import java.util.concurrent.atomic.*;
import java.util.stream.*;

import static org.jitsi.xmpp.util.ErrorUtilKt.createError;

/**
 * Represents a conference in the terms of Jitsi Videobridge.
 *
 * @author Lyubomir Marinov
 * @author Boris Grozev
 * @author Hristo Terezov
 * @author George Politis
 */
public class Conference
     implements AbstractEndpointMessageTransport.EndpointMessageTransportEventHandler
{
    /**
     * The endpoints participating in this {@link Conference}. Although it's a
     * {@link ConcurrentHashMap}, writing to it must be protected by
     * synchronizing on the map itself, because it must be kept in sync with
     * {@link #endpointsCache}.
     */
    private final ConcurrentHashMap<String, AbstractEndpoint> endpointsById = new ConcurrentHashMap<>();

    /**
     * A boolean that indicates whether or not to include RTCStats for this call.
     */
    private final boolean isRtcStatsEnabled;

    /**
     * A boolean that indicates whether or not to report to CallStats for this call.
     */
    private final boolean isCallStatsEnabled;

    /**
     * A read-only cache of the endpoints in this conference. Note that it
     * contains only the {@link Endpoint} instances (and not {@link RelayedEndpoint}s).
     * This is because the cache was introduced for performance reasons only
     * (we iterate over it for each RTP packet) and the relayed endpoints are not always needed.
     */
    private List<Endpoint> endpointsCache = Collections.emptyList();

    private final Object endpointsCacheLock = new Object();

    /**
     * A map of the endpoints in this conference, by their ssrcs.
     */
    private ConcurrentHashMap<Long, AbstractEndpoint> endpointsBySsrc = new ConcurrentHashMap<>();

    /**
     * The relays participating in this conference.
     */
    private final ConcurrentHashMap<String, Relay> relaysById = new ConcurrentHashMap<>();

    /**
     * The indicator which determines whether {@link #expire()} has been called
     * on this <tt>Conference</tt>.
     */
    private final AtomicBoolean expired = new AtomicBoolean(false);

    public long getLocalAudioSsrc()
    {
        return localAudioSsrc;
    }

    public long getLocalVideoSsrc()
    {
        return localVideoSsrc;
    }

    private final long localAudioSsrc = Videobridge.RANDOM.nextLong() & 0xffff_ffffL;
    private final long localVideoSsrc = Videobridge.RANDOM.nextLong() & 0xffff_ffffL;

    /**
     * The locally unique identifier of this conference (i.e. unique across the
     * conferences on this bridge). It is locally generated and exposed via
     * colibri, and used by colibri clients to reference the conference.
     */
    private final String id;

    /**
     * The world readable name of this instance if any.
     */
    private final @Nullable EntityBareJid conferenceName;

    /**
     * The speech activity (representation) of the <tt>Endpoint</tt>s of this
     * <tt>Conference</tt>.
     */
    private final ConferenceSpeechActivity speechActivity;

    /**
     * The <tt>Videobridge</tt> which has initialized this <tt>Conference</tt>.
     */
    private final Videobridge videobridge;

    /**
     * Holds conference statistics.
     */
    private final Statistics statistics = new Statistics();

    /**
     * The {@link Logger} to be used by this instance to print debug
     * information.
     */
    private final Logger logger;

    /**
     * The time when this {@link Conference} was created.
     */
    private final long creationTime = System.currentTimeMillis();

    /**
     * The shim which handles Colibri-related logic for this conference (translates colibri v1 signaling into the
     * native videobridge APIs).
     */
    @NotNull private final ConferenceShim shim;

    /**
     * The shim which handles Colibri v2 related logic for this conference (translates colibri v2 signaling into the
     * native videobridge APIs).
     */
    @NotNull private final Colibri2ConferenceHandler colibri2Handler;

    /**
     * The queue handling colibri (both v1 and v2) messages for this conference.
     */
    @NotNull private final PacketQueue<XmppConnection.ColibriRequest> colibriQueue;

    @NotNull private final EncodingsManager encodingsManager = new EncodingsManager();

    /**
     * The task of updating the ordered list of endpoints in the conference. It runs periodically in order to adapt to
     * endpoints stopping or starting to their video streams (which affects the order).
     */
    private ScheduledFuture<?> updateLastNEndpointsFuture;

    @NotNull
    private final EndpointConnectionStatusMonitor epConnectionStatusMonitor;

    /**
     * A unique meeting ID optionally set by the signaling server ({@code null} if not explicitly set). It is exposed
     * via ({@link #getDebugState()} for outside use.
     */
    @Nullable
    private final String meetingId;

    /**
     * Initializes a new <tt>Conference</tt> instance which is to represent a
     * conference in the terms of Jitsi Videobridge which has a specific
     * (unique) ID.
     *
     * @param videobridge the <tt>Videobridge</tt> on which the new
     * <tt>Conference</tt> instance is to be initialized
     * @param id the (unique) ID of the new instance to be initialized
     * @param conferenceName world readable name of this conference
     */
    public Conference(Videobridge videobridge,
                      String id,
                      @Nullable EntityBareJid conferenceName,
                      @Nullable String meetingId,
                      boolean isRtcStatsEnabled,
                      boolean isCallStatsEnabled)
    {
        this.meetingId = meetingId;
        this.videobridge = Objects.requireNonNull(videobridge, "videobridge");
        this.isRtcStatsEnabled = isRtcStatsEnabled;
        this.isCallStatsEnabled = isCallStatsEnabled;
        Map<String, String> context = new HashMap<>(Map.of("confId", id));
        if (conferenceName != null)
        {
            context.put("conf_name", conferenceName.toString());
        }
        logger = new LoggerImpl(Conference.class.getName(), new LogContext(context));
        this.id = Objects.requireNonNull(id, "id");
        this.conferenceName = conferenceName;
        this.shim = new ConferenceShim(this, logger);
        this.colibri2Handler = new Colibri2ConferenceHandler(this, logger);
        colibriQueue = new PacketQueue<>(
                Integer.MAX_VALUE,
                true,
                "colibri-queue",
                request ->
                {
                    try
                    {
                        long start = System.currentTimeMillis();
                        IQ requestIQ = request.getRequest();
                        IQ response;
                        boolean expire = false;
                        if (requestIQ instanceof ColibriConferenceIQ)
                        {
                            response = shim.handleColibriConferenceIQ((ColibriConferenceIQ)requestIQ);
                        }
                        else if (requestIQ instanceof ConferenceModifyIQ)
                        {
                            Pair<IQ, Boolean> p =
                                colibri2Handler.handleConferenceModifyIQ((ConferenceModifyIQ)requestIQ);
                            response = p.getFirst();
                            expire = p.getSecond();
                        }
                        else
                        {
                            throw new IllegalStateException("Bad IQ " + request.getClass() + " passed to colibriIQ");
                        }
                        long end = System.currentTimeMillis();
                        long processingDelay = end - start;
                        long totalDelay = end - request.getReceiveTime();
                        request.getProcessingDelayStats().addDelay(processingDelay);
                        request.getTotalDelayStats().addDelay(totalDelay);
                        if (processingDelay > 100)
                        {
                            logger.warn("Took " + processingDelay + " ms to process an IQ (total delay "
                                    + totalDelay + " ms): " + request.getRequest().toXML());
                        }
                        request.getCallback().invoke(response);
                        if (expire) videobridge.expireConference(this);
                    }
                    catch (Throwable e)
                    {
                        logger.warn("Failed to handle colibri request: ", e);
                        request.getCallback().invoke(
                                createError(
                                        request.getRequest(),
                                        StanzaError.Condition.internal_server_error,
                                        e.getMessage()));
                    }
                    return true;
                },
                TaskPools.IO_POOL,
                Clock.systemUTC(), // TODO: using the Videobridge clock breaks tests somehow
                /* Allow running tasks to complete (so we can close the queue from within the task. */
                false
        );

        speechActivity = new ConferenceSpeechActivity(new SpeechActivityListener());
        updateLastNEndpointsFuture = TaskPools.SCHEDULED_POOL.scheduleAtFixedRate(() -> {
            try
            {
                if (speechActivity.updateLastNEndpoints())
                {
                    lastNEndpointsChangedAsync();
                }
            }
            catch (Exception e)
            {
                logger.warn("Failed to update lastN endpoints:", e);
            }

        }, 3, 3, TimeUnit.SECONDS);

        Videobridge.Statistics videobridgeStatistics = videobridge.getStatistics();
        videobridgeStatistics.totalConferencesCreated.incrementAndGet();
        epConnectionStatusMonitor = new EndpointConnectionStatusMonitor(this, TaskPools.SCHEDULED_POOL, logger);
        epConnectionStatusMonitor.start();
    }

    public void enqueueColibriRequest(XmppConnection.ColibriRequest request)
    {
        colibriQueue.add(request);
    }

    /**
     * Creates a new diagnostic context instance that includes the conference
     * name and the conference creation time.
     *
     * @return the new {@link DiagnosticContext} instance.
     */
    public DiagnosticContext newDiagnosticContext()
    {
        if (conferenceName != null)
        {
            DiagnosticContext diagnosticContext = new DiagnosticContext();
            diagnosticContext.put("conf_name", conferenceName.toString());
            diagnosticContext.put("conf_creation_time_ms", creationTime);
            return diagnosticContext;
        }
        else
        {
            return new NoOpDiagnosticContext();
        }
    }

    /**
     * Gets the statistics of this {@link Conference}.
     *
     * @return the statistics of this {@link Conference}.
     */
    public Statistics getStatistics()
    {
        return statistics;
    }

    /**
     * Sends a message to a subset of endpoints in the call, primary use
     * case being a message that has originated from an endpoint (as opposed to
     * a message originating from the bridge and being sent to all endpoints in
     * the call, for that see {@link #broadcastMessage(BridgeChannelMessage)}.
     *
     * @param msg the message to be sent
     * @param endpoints the list of <tt>Endpoint</tt>s to which the message will
     * be sent.
     */
    public void sendMessage(BridgeChannelMessage msg, List<Endpoint> endpoints, boolean sendToRelays)
    {
        for (Endpoint endpoint : endpoints)
        {
            endpoint.sendMessage(msg);
        }

        if (sendToRelays)
        {
            for (Relay relay: relaysById.values())
            {
                relay.sendMessage(msg);
            }
        }
    }

    /**
     * Sends a message that originated from a relay, forwarding it to local endpoints
     * (if {@param sendToEndpoints} is true) and to those relays with different mesh-id values than the source relay
     *
     * @param msg the message to be sent
     * @param meshId the ID of the mesh from which the message was received.
     */
    public void sendMessageFromRelay(BridgeChannelMessage msg, boolean sendToEndpoints, @Nullable String meshId)
    {
        if (sendToEndpoints)
        {
            for (Endpoint endpoint : getLocalEndpoints())
            {
                endpoint.sendMessage(msg);
            }
        }

        for (Relay relay: relaysById.values())
        {
            if (!Objects.equals(meshId, relay.getMeshId()))
            {
                relay.sendMessage(msg);
            }
        }
    }

    /**
     * Broadcasts a string message to all endpoints of the conference.
     *
     * @param msg the message to be broadcast.
     */
    public void broadcastMessage(BridgeChannelMessage msg, boolean sendToRelays)
    {
        sendMessage(msg, getLocalEndpoints(), sendToRelays);
    }

    /**
     * Broadcasts a string message to all endpoints of the conference.
     *
     * @param msg the message to be broadcast.
     */
    public void broadcastMessage(BridgeChannelMessage msg)
    {
        broadcastMessage(msg, false);
    }

    /**
     * Requests a keyframe from the endpoint with the specified id, if the
     * endpoint is found in the conference.
     *
     * @param endpointID the id of the endpoint to request a keyframe from.
     */
    public void requestKeyframe(String endpointID, long mediaSsrc)
    {
        AbstractEndpoint remoteEndpoint = getEndpoint(endpointID);

        if (remoteEndpoint != null)
        {
            remoteEndpoint.requestKeyframe(mediaSsrc);
        }
        else if (logger.isDebugEnabled())
        {
            logger.debug("Cannot request keyframe because the endpoint was not found.");
        }
    }

    /**
     * Handles a colibri2 {@link ConferenceModifyIQ} for this conference. Exposed for the cases when it needs to be
     * done synchronously (as opposed as by {@link #colibriQueue}).
     * @return the response as an IQ, either an {@link ErrorIQ} or a {@link ConferenceModifiedIQ}.
     */
    IQ handleConferenceModifyIQ(ConferenceModifyIQ conferenceModifyIQ)
    {
        Pair<IQ, Boolean> p = colibri2Handler.handleConferenceModifyIQ(conferenceModifyIQ);
        if (p.getSecond())
        {
            videobridge.expireConference(this);
        }
        return p.getFirst();
    }

    /**
     * Sets the values of the properties of a specific
     * <tt>ColibriConferenceIQ</tt> to the values of the respective
     * properties of this instance. Thus, the specified <tt>iq</tt> may be
     * thought of as a description of this instance.
     * <p>
     * <b>Note</b>: The copying of the values is shallow i.e. the
     * <tt>Content</tt>s of this instance are not described in the specified
     * <tt>iq</tt>.
     * </p>
     *
     * @param iq the <tt>ColibriConferenceIQ</tt> to set the values of the
     * properties of this instance on
     */
    public void describeShallow(ColibriConferenceIQ iq)
    {
        iq.setID(getID());
        if (conferenceName == null)
        {
            iq.setName(null);
        }
        else
        {
            iq.setName(conferenceName);
        }
    }

    /**
     * Runs {@link #lastNEndpointsChanged()} in an IO pool thread.
     */
    private void lastNEndpointsChangedAsync()
    {
        TaskPools.IO_POOL.execute(() ->
        {
            try
            {
                lastNEndpointsChanged();
            }
            catch (Exception e)
            {
                logger.warn("Failed to handle change in last N endpoints: ", e);
            }
        });
    }

    /**
     * Updates all endpoints with a new list of ordered endpoints in the conference.
     */
    private void lastNEndpointsChanged()
    {
        endpointsCache.forEach(Endpoint::lastNEndpointsChanged);
    }

    /**
     * Notifies this instance that {@link #speechActivity} has identified a speaker switch event and there is now a new
     * dominant speaker.
     * @param recentSpeakers the list of recent speakers (including the dominant speaker at index 0).
     */
    private void recentSpeakersChanged(List<AbstractEndpoint> recentSpeakers, boolean dominantSpeakerChanged)
    {
        if (!recentSpeakers.isEmpty())
        {
            List<String> recentSpeakersIds
                    = recentSpeakers.stream().map(AbstractEndpoint::getId).collect(Collectors.toList());
            logger.info("Recent speakers changed: " + recentSpeakersIds + ", dominant speaker changed: "
                    + dominantSpeakerChanged);
            broadcastMessage(new DominantSpeakerMessage(recentSpeakersIds));

            if (dominantSpeakerChanged)
            {
                getVideobridge().getStatistics().totalDominantSpeakerChanges.increment();
                if (getEndpointCount() > 2)
                {
                    maybeSendKeyframeRequest(recentSpeakers.get(0));
                }
            }
        }
    }

    /**
     * Schedules sending a pre-emptive keyframe request (if necessary) when a new dominant speaker is elected.
     * @param dominantSpeaker the new dominant speaker.
     */
    private void maybeSendKeyframeRequest(AbstractEndpoint dominantSpeaker)
    {
        if (dominantSpeaker == null)
        {
            return;
        }

        boolean anyEndpointInStageView = false;
        for (Endpoint otherEndpoint : getLocalEndpoints())
        {
            if (otherEndpoint != dominantSpeaker && otherEndpoint.isInStageView())
            {
                anyEndpointInStageView = true;
                break;
            }
        }

        if (!anyEndpointInStageView)
        {
            // If all other endpoints are in tile view, there is no switch to anticipate. Don't trigger an unnecessary
            // keyframe.
            getVideobridge().getStatistics().preemptiveKeyframeRequestsSuppressed.incrementAndGet();
            return;
        }
        getVideobridge().getStatistics().preemptiveKeyframeRequestsSent.incrementAndGet();

        double senderRtt = getRtt(dominantSpeaker);
        double maxReceiveRtt = getMaxReceiverRtt(dominantSpeaker.getId());
        // We add an additional 10ms delay to reduce the risk of the keyframe arriving too early
        double keyframeDelay = maxReceiveRtt - senderRtt + 10;
        if (logger.isDebugEnabled())
        {
            logger.debug("Scheduling keyframe request from " + dominantSpeaker.getId() + " after a delay" +
                    " of " + keyframeDelay + "ms");
        }
        TaskPools.SCHEDULED_POOL.schedule(
                (Runnable)dominantSpeaker::requestKeyframe,
                (long)keyframeDelay,
                TimeUnit.MILLISECONDS
        );
    }

    private double getRtt(AbstractEndpoint endpoint)
    {
        if (endpoint instanceof Endpoint)
        {
            Endpoint localDominantSpeaker = (Endpoint)endpoint;
            return localDominantSpeaker.getRtt();
        }
        else
        {
            // This is a RelayedEndpoint
            // TODO(brian): we don't currently have a way to get the RTT from this bridge to a remote endpoint, so we
            // hard-code a value here. We could relatively easily get the RTT to the remote relay. Should we take that
            // into account?
            return 100;
        }
    }

    private double getMaxReceiverRtt(String excludedEndpointId)
    {
        return endpointsCache.stream()
                .filter(ep -> !ep.getId().equalsIgnoreCase(excludedEndpointId))
                .map(Endpoint::getRtt)
                .mapToDouble(Double::valueOf)
                .max()
                .orElse(0);
    }

    /**
     * Expires this <tt>Conference</tt>, its <tt>Content</tt>s and their
     * respective <tt>Channel</tt>s. Releases the resources acquired by this
     * instance throughout its life time and prepares it to be garbage
     * collected.
     *
     * NOTE: this should _only_ be called by the Conference "manager" (in this
     * case, Videobridge).  If you need to expire a Conference from elsewhere, use
     * {@link Videobridge#expireConference(Conference)}
     */
    void expire()
    {
        if (!expired.compareAndSet(false, true))
        {
            return;
        }

        logger.info("Expiring.");

        colibriQueue.close();

        epConnectionStatusMonitor.stop();

        if (updateLastNEndpointsFuture != null)
        {
            updateLastNEndpointsFuture.cancel(true);
            updateLastNEndpointsFuture = null;
        }

        logger.debug(() -> "Expiring endpoints.");
        getEndpoints().forEach(AbstractEndpoint::expire);
        getRelays().forEach(Relay::expire);
        speechActivity.expire();

        updateStatisticsOnExpire();
    }

    /**
     * Updates the statistics for this conference when it is about to expire.
     */
    private void updateStatisticsOnExpire()
    {
        long durationSeconds = Math.round((System.currentTimeMillis() - creationTime) / 1000d);

        Videobridge.Statistics videobridgeStatistics = getVideobridge().getStatistics();

        videobridgeStatistics.totalConferencesCompleted.incrementAndGet();
        videobridgeStatistics.totalConferenceSeconds.addAndGet(durationSeconds);

        videobridgeStatistics.totalBytesReceived.addAndGet(statistics.totalBytesReceived.get());
        videobridgeStatistics.totalBytesSent.addAndGet(statistics.totalBytesSent.get());
        videobridgeStatistics.totalPacketsReceived.addAndGet(statistics.totalPacketsReceived.get());
        videobridgeStatistics.totalPacketsSent.addAndGet(statistics.totalPacketsSent.get());

        videobridgeStatistics.totalRelayBytesReceived.addAndGet(statistics.totalRelayBytesReceived.get());
        videobridgeStatistics.totalRelayBytesSent.addAndGet(statistics.totalRelayBytesSent.get());
        videobridgeStatistics.totalRelayPacketsReceived.addAndGet(statistics.totalRelayPacketsReceived.get());
        videobridgeStatistics.totalRelayPacketsSent.addAndGet(statistics.totalRelayPacketsSent.get());

        boolean hasFailed = statistics.hasIceFailedEndpoint && !statistics.hasIceSucceededEndpoint;
        boolean hasPartiallyFailed = statistics.hasIceFailedEndpoint && statistics.hasIceSucceededEndpoint;

        videobridgeStatistics.dtlsFailedEndpoints.addAndGet(statistics.dtlsFailedEndpoints.get());

        if (hasPartiallyFailed)
        {
            videobridgeStatistics.totalPartiallyFailedConferences.incrementAndGet();
        }

        if (hasFailed)
        {
            videobridgeStatistics.totalFailedConferences.incrementAndGet();
        }

        if (logger.isInfoEnabled())
        {
            StringBuilder sb = new StringBuilder("expire_conf,");
            sb.append("duration=").append(durationSeconds)
                .append(",has_failed=").append(hasFailed)
                .append(",has_partially_failed=").append(hasPartiallyFailed);
            logger.info(sb.toString());
        }
    }

    /**
     * Finds an <tt>Endpoint</tt> of this <tt>Conference</tt> which sends an RTP
     * stream with a specific SSRC and with a specific <tt>MediaType</tt>.
     *
     * @param receiveSSRC the SSRC of an RTP stream received by this
     * <tt>Conference</tt> whose sending <tt>Endpoint</tt> is to be found
     * @return <tt>Endpoint</tt> of this <tt>Conference</tt> which sends an RTP
     * stream with the specified <tt>ssrc</tt> and with the specified
     * <tt>mediaType</tt>; otherwise, <tt>null</tt>
     */
    AbstractEndpoint findEndpointByReceiveSSRC(long receiveSSRC)
    {
        return getEndpoints().stream()
                .filter(ep -> ep.receivesSsrc(receiveSSRC))
                .findFirst()
                .orElse(null);
    }

    /**
     * Gets an <tt>Endpoint</tt> participating in this <tt>Conference</tt> which
     * has a specific identifier/ID.
     *
     * @param id the identifier/ID of the <tt>Endpoint</tt> which is to be
     * returned
     * @return an <tt>Endpoint</tt> participating in this <tt>Conference</tt>
     * which has the specified <tt>id</tt> or <tt>null</tt>
     */
    @Nullable
    public AbstractEndpoint getEndpoint(@NotNull String id)
    {
        return endpointsById.get(Objects.requireNonNull(id, "id must be non null"));
    }

    @Nullable
    public Relay getRelay(@NotNull String id)
    {
        return relaysById.get(id);
    }

    @Nullable
    public AbstractEndpoint findSourceOwner(@NotNull String sourceName)
    {
        for (AbstractEndpoint e : endpointsById.values())
        {
            if (e.findMediaSourceDesc(sourceName) != null)
            {
                return e;
            }
        }

        return null;
    }

    /**
     * Initializes a new <tt>Endpoint</tt> instance with the specified
     * <tt>id</tt> and adds it to the list of <tt>Endpoint</tt>s participating
     * in this <tt>Conference</tt>.
     * @param id the identifier/ID of the <tt>Endpoint</tt> which will be
     * created
     * @param iceControlling {@code true} if the ICE agent of this endpoint's
     * transport will be initialized to serve as a controlling ICE agent;
     * otherwise, {@code false}
     * @param sourceNames whether this endpoint signaled the source names support.
     * @param doSsrcRewriting whether this endpoint signaled SSRC rewriting support.
     * @return an <tt>Endpoint</tt> participating in this <tt>Conference</tt>
     */
    @NotNull
    public Endpoint createLocalEndpoint(String id, boolean iceControlling, boolean sourceNames, boolean doSsrcRewriting)
    {
        final AbstractEndpoint existingEndpoint = getEndpoint(id);
        if (existingEndpoint != null)
        {
            throw new IllegalArgumentException("Local endpoint with ID = " + id + "already created");
        }

<<<<<<< HEAD
        final Endpoint endpoint = new Endpoint(id, this, logger, iceControlling, sourceNames, doSsrcRewriting);
        videobridge.endpointCreated();
=======
        final Endpoint endpoint = new Endpoint(id, this, logger, iceControlling, sourceNames);
        videobridge.localEndpointCreated();
>>>>>>> 8cded16e

        subscribeToEndpointEvents(endpoint);

        addEndpoints(Collections.singleton(endpoint));

        return endpoint;
    }

    @NotNull
    public Relay createRelay(String id, @Nullable String meshId, boolean iceControlling, boolean useUniquePort)
    {
        final Relay existingRelay = getRelay(id);
        if (existingRelay != null)
        {
            throw new IllegalArgumentException("Relay with ID = " + id + "already created");
        }

        final Relay relay = new Relay(id, this, logger, meshId, iceControlling, useUniquePort);

        relaysById.put(id, relay);

        return relay;
    }

    private void subscribeToEndpointEvents(Endpoint endpoint)
    {
        endpoint.addEventHandler(new AbstractEndpoint.EventHandler()
        {
            @Override
            public void iceSucceeded()
            {
                getStatistics().hasIceSucceededEndpoint = true;
                getVideobridge().getStatistics().totalIceSucceeded.incrementAndGet();
            }

            @Override
            public void iceFailed()
            {
                getStatistics().hasIceFailedEndpoint = true;
                getVideobridge().getStatistics().totalIceFailed.incrementAndGet();
            }

            @Override
            public void sourcesChanged()
            {
                endpointSourcesChanged(endpoint);
            }
        });
    }

    /**
     * An endpoint was added or removed.
     */
    private void endpointsChanged()
    {
        speechActivity.endpointsChanged(getEndpoints());
    }

    /**
     * The media sources of one of the endpoints in this conference changed.
     *
     * @param endpoint the endpoint
     */
    private void endpointSourcesChanged(@NotNull Endpoint endpoint)
    {
        // Force an update to be propagated to each endpoint's bitrate controller.
        lastNEndpointsChanged();
    }

    /**
     * Updates {@link #endpointsCache} with the current contents of
     * {@link #endpointsById}.
     */
    private void updateEndpointsCache()
    {
        synchronized (endpointsCacheLock)
        {
            ArrayList<Endpoint> endpointsList = new ArrayList<>(endpointsById.size());
            endpointsById.values().forEach(e ->
            {
                if (e instanceof Endpoint)
                {
                    endpointsList.add((Endpoint) e);
                }
            });

            endpointsCache = Collections.unmodifiableList(endpointsList);
        }
    }

    /**
     * Returns the number of local AND remote endpoints in this {@link Conference}.
     *
     * @return the number of local AND remote endpoints in this {@link Conference}.
     */
    public int getEndpointCount()
    {
        return endpointsById.size();
    }

    /**
     * @return the number of relays.
     */
    public int getRelayCount()
    {
        return relaysById.size();
    }

    /**
     * Returns the number of local endpoints in this {@link Conference}.
     *
     * @return the number of local endpoints in this {@link Conference}.
     */
    public int getLocalEndpointCount()
    {
        return getLocalEndpoints().size();
    }

    /**
     * Gets the <tt>Endpoint</tt>s participating in/contributing to this
     * <tt>Conference</tt>.
     *
     * @return the <tt>Endpoint</tt>s participating in/contributing to this
     * <tt>Conference</tt>
     */
    public List<AbstractEndpoint> getEndpoints()
    {
        return new ArrayList<>(this.endpointsById.values());
    }

    List<AbstractEndpoint> getOrderedEndpoints()
    {
        return speechActivity.getOrderedEndpoints();
    }

    /**
     * Gets the list of endpoints which are local to this bridge (as opposed to {@link RelayedEndpoint}s connected to
     * one of our {@link Relay}s).
     */
    public List<Endpoint> getLocalEndpoints()
    {
        return endpointsCache;
    }

    /**
     * Gets the list of the relays this conference is using.
     */
    public List<Relay> getRelays() { return new ArrayList<>(this.relaysById.values()); }

    /**
     * Gets the (unique) identifier/ID of this instance.
     *
     * @return the (unique) identifier/ID of this instance
     */
    public final String getID()
    {
        return id;
    }

    public final boolean isCallStatsEnabled()
    {
        return isCallStatsEnabled;
    }

    /**
     * Gets the signaling-server-defined meetingId of this conference, if set.
     *
     * @return The signaling-server-defined meetingId of this conference, or null.
     */
    public final @Nullable String getMeetingId()
    {
        return meetingId;
    }

    /**
     * Gets an <tt>Endpoint</tt> participating in this <tt>Conference</tt> which
     * has a specific identifier/ID.
     *
     * @param id the identifier/ID of the <tt>Endpoint</tt> which is to be
     * returned
     * @return an <tt>Endpoint</tt> participating in this <tt>Conference</tt>
     * or {@code null} if endpoint with specified ID does not exist in a
     * conference
     */
    @Nullable
    public Endpoint getLocalEndpoint(String id)
    {
        AbstractEndpoint endpoint = getEndpoint(id);
        if (endpoint instanceof Endpoint)
        {
            return (Endpoint) endpoint;
        }

        return null;
    }

    /**
     * Gets the speech activity (representation) of the <tt>Endpoint</tt>s of
     * this <tt>Conference</tt>.
     *
     * @return the speech activity (representation) of the <tt>Endpoint</tt>s of
     * this <tt>Conference</tt>
     */
    public ConferenceSpeechActivity getSpeechActivity()
    {
        return speechActivity;
    }

    /**
     * Gets the <tt>Videobridge</tt> which has initialized this
     * <tt>Conference</tt>.
     *
     * @return the <tt>Videobridge</tt> which has initialized this
     * <tt>Conference</tt>
     */
    public final Videobridge getVideobridge()
    {
        return videobridge;
    }

    /**
     * Gets the indicator which determines whether this <tt>Conference</tt> has
     * expired.
     *
     * @return <tt>true</tt> if this <tt>Conference</tt> has expired; otherwise,
     * <tt>false</tt>
     */
    public boolean isExpired()
    {
        return expired.get();
    }

    /**
     * Notifies this conference that one of its endpoints has expired.
     *
     * @param endpoint the <tt>Endpoint</tt> which expired.
     */
    public void endpointExpired(AbstractEndpoint endpoint)
    {
        final AbstractEndpoint removedEndpoint;
        String id = endpoint.getId();
        removedEndpoint = endpointsById.remove(id);
        if (removedEndpoint == null)
        {
            logger.warn("No endpoint found, id=" + id);
            return;
        }

        if (removedEndpoint instanceof Endpoint)
        {
            // The removed endpoint was a local Endpoint as opposed to a RelayedEndpoint.
            updateEndpointsCache();
            endpointsById.forEach((i, senderEndpoint) -> senderEndpoint.removeReceiver(id));
            videobridge.localEndpointExpired();
        }

        relaysById.forEach((i, relay) -> relay.endpointExpired(id));
        endpoint.getSsrcs().forEach(ssrc -> endpointsBySsrc.remove(ssrc, endpoint));
        endpointsChanged();
    }

    /**
     * Notifies this conference that one of its relays has expired.
     *
     * @param relay the <tt>Relay</tt> which expired.
     */
    public void relayExpired(Relay relay)
    {
        String id = relay.getId();
        relaysById.remove(id);

        getLocalEndpoints().forEach(senderEndpoint -> senderEndpoint.removeReceiver(id));
    }

    /**
     * Adds a set of {@link AbstractEndpoint} instances to the list of endpoints in this conference.
     */
    public void addEndpoints(Set<AbstractEndpoint> endpoints)
    {
        endpoints.forEach(endpoint -> {
            if (endpoint.getConference() != this)
            {
                throw new IllegalArgumentException("Endpoint belong to other " +
                        "conference = " + endpoint.getConference());
            }
            AbstractEndpoint replacedEndpoint = endpointsById.put(endpoint.getId(), endpoint);
            if (replacedEndpoint != null)
            {
                logger.info("Endpoint with id " + endpoint.getId() + ": " +
                        replacedEndpoint + " has been replaced by new " +
                        "endpoint with same id: " + endpoint);
            }
        });

        updateEndpointsCache();

        endpointsChanged();
    }

    /**
     * Notifies this {@link Conference} that one of its endpoints'
     * transport channel has become available.
     *
     * @param abstractEndpoint the endpoint whose transport channel has become
     * available.
     */
    @Override
    public void endpointMessageTransportConnected(@NotNull AbstractEndpoint abstractEndpoint)
    {
        /* TODO: this is only called for actual Endpoints, but the API needs cleaning up. */
        Endpoint endpoint = (Endpoint)abstractEndpoint;

        epConnectionStatusMonitor.endpointConnected(endpoint.getId());

        if (!isExpired())
        {
            List<String> recentSpeakers = speechActivity.getRecentSpeakers();

            if (!recentSpeakers.isEmpty())
            {
                endpoint.sendMessage(new DominantSpeakerMessage(recentSpeakers));
            }

            endpointSourcesChanged(abstractEndpoint);
        }
    }

    public AbstractEndpoint getEndpointBySsrc(long ssrc)
    {
        return endpointsBySsrc.get(ssrc);
    }

    public void addEndpointSsrc(@NotNull AbstractEndpoint endpoint, long ssrc)
    {
        AbstractEndpoint oldEndpoint = endpointsBySsrc.put(ssrc, endpoint);
        if (oldEndpoint != null && oldEndpoint != endpoint)
        {
            logger.warn("SSRC " + ssrc + " moved from ep " + oldEndpoint.getId() + " to ep " + endpoint.getId());
        }
    }

    public void removeEndpointSsrc(@NotNull AbstractEndpoint endpoint, long ssrc)
    {
        endpointsBySsrc.remove(ssrc, endpoint);
    }

    /* $ If we need this, replace it with a more efficient look-up. */
    public @Nullable MediaSourceDesc getSource(@NotNull String name)
    {
        Iterator<AbstractEndpoint> it = endpointsById.values().iterator();
        while (it.hasNext()) {
            AbstractEndpoint ep = it.next();
            MediaSourceDesc source = Arrays.stream(ep.getMediaSources())
                .filter(s -> s.getSourceName() == name).findFirst().orElse(null);
            if (source != null)
                return source;
        }
        return null;
    }

    /**
     * Gets the conference name.
     *
     * @return the conference name
     */
    public @Nullable EntityBareJid getName()
    {
        return conferenceName;
    }

    /**
     * @return the {@link Logger} used by this instance.
     */
    public Logger getLogger()
    {
        return logger;
    }

    /**
     * @return {@code true} if this {@link Conference} is ready to be expired.
     */
    public boolean shouldExpire()
    {
        // Allow a conference to have no endpoints in the first 20 seconds.
        return getEndpointCount() == 0
                && (System.currentTimeMillis() - creationTime > 20000);
    }

    /**
     * @return this {@link Conference}'s Colibri shim.
     */
    public ConferenceShim getShim()
    {
        return shim;
    }

    /**
     * Determine whether a given endpointId is currently a ranked speaker, if
     * speaker ranking is currently enabled.
     */
    public boolean isRankedSpeaker(AbstractEndpoint ep)
    {
        if (!LoudestConfig.Companion.getRouteLoudestOnly())
        {
            return false;
        }
        return speechActivity.isAmongLoudest(ep.getId());
    }

    /**
     * Broadcasts the packet to all endpoints and tentacles that want it.
     *
     * @param packetInfo the packet
     */
    private void sendOut(PacketInfo packetInfo)
    {
        String sourceEndpointId = packetInfo.getEndpointId();
        // We want to avoid calling 'clone' for the last receiver of this packet
        // since it's unnecessary.  To do so, we'll wait before we clone and send
        // to an interested handler until after we've determined another handler
        // is also interested in the packet.  We'll give the last handler the
        // original packet (without cloning).
        PotentialPacketHandler prevHandler = null;

        for (Endpoint endpoint : endpointsCache)
        {
            if (endpoint.getId().equals(sourceEndpointId))
            {
                continue;
            }

            if (endpoint.wants(packetInfo))
            {
                if (prevHandler != null)
                {
                    prevHandler.send(packetInfo.clone());
                }
                prevHandler = endpoint;
            }
        }
        for (Relay relay: relaysById.values())
        {
            if (relay.wants(packetInfo))
            {
                if (prevHandler != null)
                {
                    prevHandler.send(packetInfo.clone());
                }
                prevHandler = relay;
            }
        }

        if (prevHandler != null)
        {
            prevHandler.send(packetInfo);
        }
        else
        {
            // No one wanted the packet, so the buffer is now free!
            ByteBufferPool.returnBuffer(packetInfo.getPacket().getBuffer());
        }
    }

    public boolean hasRelays()
    {
        return !relaysById.isEmpty();
    }

    /**
     * Handles an RTP/RTCP packet coming from a specific endpoint.
     * @param packetInfo
     */
    public void handleIncomingPacket(PacketInfo packetInfo)
    {
        Packet packet = packetInfo.getPacket();
        if (packet instanceof RtpPacket)
        {
            // This is identical to the default 'else' below, but it defined
            // because the vast majority of packet will follow this path.
            sendOut(packetInfo);
        }
        else if (packet instanceof RtcpFbPliPacket || packet instanceof RtcpFbFirPacket)
        {
            long mediaSsrc = (packet instanceof RtcpFbPliPacket)
                ? ((RtcpFbPliPacket) packet).getMediaSourceSsrc()
                : ((RtcpFbFirPacket) packet).getMediaSenderSsrc();

            // XXX we could make this faster with a map
            AbstractEndpoint targetEndpoint = findEndpointByReceiveSSRC(mediaSsrc);

            PotentialPacketHandler pph = null;
            if (targetEndpoint instanceof Endpoint)
            {
                pph = (Endpoint) targetEndpoint;
            }
            else if (targetEndpoint instanceof RelayedEndpoint)
            {
                pph = ((RelayedEndpoint)targetEndpoint).getRelay();
            }

            // This is not a redundant check. With Octo and 3 or more bridges,
            // some PLI or FIR will come from Octo but the target endpoint will
            // also be Octo. We need to filter these out.
            // TODO: does this still apply with Relays?
            if (pph == null)
            {
                if (logger.isDebugEnabled())
                {
                    logger.debug("Dropping FIR/PLI for media ssrc " + mediaSsrc);
                }
            }
            else if (pph.wants(packetInfo))
            {
                pph.send(packetInfo);
            }
        }
        else
        {
            sendOut(packetInfo);
        }
    }

    /**
     * Process a new audio level received from an endpoint.
     *
     * @param endpoint the endpoint for which a new audio level was received
     * @param level the new audio level which was received
     * @return Whether the packet providing this audio level should be dropped, according
     * to the current audio filtering configuration.
     */
    public boolean levelChanged(@NotNull AbstractEndpoint endpoint, long level)
    {
        SpeakerRanking ranking = speechActivity.levelChanged(endpoint, level);
        if (ranking == null)
            return false;
        if (ranking.isDominant && LoudestConfig.Companion.getAlwaysRouteDominant())
            return false;
        if (ranking.energyRanking < LoudestConfig.Companion.getNumLoudest())
            return false;
        videobridge.getStatistics().tossedPacketsEnergy.addValue(ranking.energyScore);
        return true;
    }

    /**
     * Gets a JSON representation of the parts of this object's state that
     * are deemed useful for debugging.
     */
    public JSONObject getDebugState()
    {
        return getDebugState(true);
    }

    /**
     * Gets a JSON representation of the parts of this object's state that
     * are deemed useful for debugging.
     *
     * @param full if specified the result will include more details and will
     * include the debug state of the endpoint(s). Otherwise just the IDs and
     * names of the conference and endpoints are included.
     */
    public JSONObject getDebugState(boolean full)
    {
        return getDebugState(full, null);
    }

    /**
     * Gets a JSON representation of the parts of this object's state that
     * are deemed useful for debugging.
     *
     * @param full if specified the result will include more details and will
     * include the debug state of the endpoint(s). Otherwise just the IDs and
     * names of the conference and endpoints are included.
     * @param endpointId the ID of the endpoint to include. If set to
     * {@code null}, all endpoints will be included.
     */
    @SuppressWarnings("unchecked")
    public JSONObject getDebugState(boolean full, String endpointId)
    {
        JSONObject debugState = new JSONObject();
        debugState.put("id", id);
        debugState.put("rtcstatsEnabled", isRtcStatsEnabled);

        if (conferenceName != null)
        {
            debugState.put("name", conferenceName.toString());
        }
        if (meetingId != null)
        {
            debugState.put("meeting_id", meetingId);
        }

        if (full)
        {
            debugState.put("expired", expired.get());
            debugState.put("creationTime", creationTime);
            debugState.put("speechActivity", speechActivity.getDebugState());
            debugState.put("statistics", statistics.getJson());
            //debugState.put("encodingsManager", encodingsManager.getDebugState());
        }

        JSONObject endpoints = new JSONObject();
        debugState.put("endpoints", endpoints);
        for (Endpoint e : endpointsCache)
        {
            if (endpointId == null || endpointId.equals(e.getId()))
            {
                endpoints.put(e.getId(), full ? e.getDebugState() : e.getStatsId());
            }
        }

        JSONObject relays = new JSONObject();
        debugState.put("relays", relays);
        for (Relay r : relaysById.values())
        {
            relays.put(r.getId(), full ? r.getDebugState() : r.getId());
        }

        return debugState;
    }

    /**
     * Whether this looks like a conference in which the two endpoints are
     * using a peer-to-peer connection (i.e. none of them are sending audio
     * or video).
     * This has false positives when e.g. an endpoint doesn't support p2p
     * (firefox) and both are audio/video muted.
     */
    public boolean isP2p()
    {
        return isInactive() && getEndpointCount() == 2;
    }

    /**
     * Whether the conference is inactive, in the sense that none of its
     * endpoints are sending audio or video.
     */
    public boolean isInactive()
    {
        return getEndpoints().stream().noneMatch(e -> e.isSendingAudio() || e.isSendingVideo());
    }

    @NotNull public EncodingsManager getEncodingsManager()
    {
        return encodingsManager;
    }

    /**
     * Holds conference statistics.
     */
    public static class Statistics
    {
        /**
         * The total number of bytes received in RTP packets in channels in this
         * conference. Note that this is only updated when channels expire.
         */
        public AtomicLong totalBytesReceived = new AtomicLong();

        /**
         * The total number of bytes sent in RTP packets in channels in this
         * conference. Note that this is only updated when channels expire.
         */
        public AtomicLong totalBytesSent = new AtomicLong();

        /**
         * The total number of RTP packets received in channels in this
         * conference. Note that this is only updated when channels expire.
         */
        public AtomicLong totalPacketsReceived = new AtomicLong();

        /**
         * The total number of RTP packets received in channels in this
         * conference. Note that this is only updated when channels expire.
         */
        public AtomicLong totalPacketsSent = new AtomicLong();

        /**
         * The total number of bytes received in RTP packets in relays in this
         * conference. Note that this is only updated when relays expire.
         */
        public AtomicLong totalRelayBytesReceived = new AtomicLong();

        /**
         * The total number of bytes sent in RTP packets in relays in this
         * conference. Note that this is only updated when relays expire.
         */
        public AtomicLong totalRelayBytesSent = new AtomicLong();

        /**
         * The total number of RTP packets received in relays in this
         * conference. Note that this is only updated when relays expire.
         */
        public AtomicLong totalRelayPacketsReceived = new AtomicLong();

        /**
         * The total number of RTP packets received in relays in this
         * conference. Note that this is only updated when relays expire.
         */
        public AtomicLong totalRelayPacketsSent = new AtomicLong();

        /**
         * Whether at least one endpoint in this conference failed ICE.
         */
        public boolean hasIceFailedEndpoint = false;

        /**
         * Whether at least one endpoint in this conference completed ICE
         * successfully.
         */
        public boolean hasIceSucceededEndpoint = false;

        /**
         * Number of endpoints whose ICE connection was established, but DTLS
         * wasn't (at the time of expiration).
         */
        public AtomicInteger dtlsFailedEndpoints = new AtomicInteger();

        /**
         * Gets a snapshot of this object's state as JSON.
         */
        @SuppressWarnings("unchecked")
        private JSONObject getJson()
        {
            JSONObject jsonObject = new JSONObject();
            jsonObject.put("total_bytes_received", totalBytesReceived.get());
            jsonObject.put("total_bytes_sent", totalBytesSent.get());
            jsonObject.put("total_packets_received", totalPacketsReceived.get());
            jsonObject.put("total_packets_sent", totalPacketsSent.get());
            jsonObject.put("total_relay_bytes_received", totalRelayBytesReceived.get());
            jsonObject.put("total_relay_bytes_sent", totalRelayBytesSent.get());
            jsonObject.put("total_relay_packets_received", totalRelayPacketsReceived.get());
            jsonObject.put("total_relay_packets_sent", totalRelayPacketsSent.get());
            jsonObject.put("has_failed_endpoint", hasIceFailedEndpoint);
            jsonObject.put("has_succeeded_endpoint", hasIceSucceededEndpoint);
            jsonObject.put("dtls_failed_endpoints", dtlsFailedEndpoints.get());
            return jsonObject;
        }
    }

    /**
     * This is a no-op diagnostic context (one that will record nothing) meant
     * to disable logging of time-series for health checks.
     */
    static class NoOpDiagnosticContext
        extends DiagnosticContext
    {
        @Override
        public TimeSeriesPoint makeTimeSeriesPoint(String timeSeriesName, long tsMs)
        {
            return new NoOpTimeSeriesPoint();
        }

        @Override
        public Object put(@NotNull String key, @NotNull Object value)
        {
            return null;
        }
    }

    static class NoOpTimeSeriesPoint
        extends DiagnosticContext.TimeSeriesPoint
    {
        public NoOpTimeSeriesPoint()
        {
            this(Collections.emptyMap());
        }

        public NoOpTimeSeriesPoint(Map<String, Object> m)
        {
            super(m);
        }

        @Override
        public Object put(String key, Object value)
        {
            return null;
        }
    }

    private class SpeechActivityListener implements ConferenceSpeechActivity.Listener
    {
        @Override
        public void recentSpeakersChanged(List<AbstractEndpoint> recentSpeakers, boolean dominantSpeakerChanged)
        {
            Conference.this.recentSpeakersChanged(recentSpeakers, dominantSpeakerChanged);
        }

        @Override
        public void lastNEndpointsChanged()
        {
            Conference.this.lastNEndpointsChanged();
        }
    }
}<|MERGE_RESOLUTION|>--- conflicted
+++ resolved
@@ -753,13 +753,8 @@
             throw new IllegalArgumentException("Local endpoint with ID = " + id + "already created");
         }
 
-<<<<<<< HEAD
         final Endpoint endpoint = new Endpoint(id, this, logger, iceControlling, sourceNames, doSsrcRewriting);
-        videobridge.endpointCreated();
-=======
-        final Endpoint endpoint = new Endpoint(id, this, logger, iceControlling, sourceNames);
         videobridge.localEndpointCreated();
->>>>>>> 8cded16e
 
         subscribeToEndpointEvents(endpoint);
 
