/*
 * Copyright @ 2019-Present 8x8, Inc
 *
 * Licensed under the Apache License, Version 2.0 (the "License");
 * you may not use this file except in compliance with the License.
 * You may obtain a copy of the License at
 *
 *     http://www.apache.org/licenses/LICENSE-2.0
 *
 * Unless required by applicable law or agreed to in writing, software
 * distributed under the License is distributed on an "AS IS" BASIS,
 * WITHOUT WARRANTIES OR CONDITIONS OF ANY KIND, either express or implied.
 * See the License for the specific language governing permissions and
 * limitations under the License.
 */
package org.jitsi.videobridge.shim;

import org.jetbrains.annotations.*;
import org.jitsi.nlj.format.*;
import org.jitsi.nlj.rtp.*;
import org.jitsi.utils.*;
import org.jitsi.utils.logging2.*;
import org.jitsi.videobridge.*;
import org.jitsi.videobridge.octo.*;
import org.jitsi.videobridge.util.*;
import org.jitsi.xmpp.extensions.colibri.*;
import org.jitsi.xmpp.extensions.jingle.*;
import org.jitsi.xmpp.util.*;
import org.jivesoftware.smack.packet.*;

import java.util.*;
import java.util.stream.*;

import static org.jitsi.videobridge.Conference.GID_NOT_SET;

/**
 * Handles Colibri-related logic for a {@link Conference}, e.g.
 * creates/expires contents, describes the conference in XML.
 *
 * @author Brian Baldino
 * @author Boris Grozev
 */
public class ConferenceShim
{
    /**
     * The {@link Logger} used by the {@link ConferenceShim} class to print
     * debug information.
     */
    private final Logger logger;

    /**
     * The corresponding {@link Conference}.
     */
    public final Conference conference;

    /**
     * The list of contents in this conference.
     */
    private final Map<MediaType, ContentShim> contents = new HashMap<>();

    /**
     * Initializes a new {@link ConferenceShim} instance.
     *
     * @param conference the corresponding conference.
     */
    public ConferenceShim(Conference conference, Logger parentLogger)
    {
        this.logger = parentLogger.createChildLogger(ConferenceShim.class.getName());
        this.conference = conference;
    }

    /**
     * Gets the content of type {@code type}, creating it if necessary.
     *
     * @param type the media type of the content to add.
     *
     * @return the content.
     */
    public ContentShim getOrCreateContent(MediaType type)
    {
        synchronized (contents)
        {
            return contents.computeIfAbsent(type,
                    key -> new ContentShim(getConference(), type, logger));
        }
    }

    /**
     * @return the corresponding conference.
     */
    public Conference getConference()
    {
        return conference;
    }

    /**
     * Gets a copy of the list of contents.
     *
     * @return
     */
    public Collection<ContentShim> getContents()
    {
        synchronized (contents)
        {
            return new ArrayList<>(contents.values());
        }
    }

    /**
     * Describes the channel bundles of this conference in a Colibri IQ.
     * @param iq the IQ to describe in.
     * @param endpointIds the list of IDs to describe.
     */
    void describeChannelBundles(
            ColibriConferenceIQ iq,
            Set<String> endpointIds)
    {
        for (AbstractEndpoint endpoint : conference.getEndpoints())
        {
            String endpointId = endpoint.getId();
            if (endpointIds.contains(endpointId))
            {
                ColibriConferenceIQ.ChannelBundle responseBundleIQ
                    = new ColibriConferenceIQ.ChannelBundle(endpointId);
                endpoint.describe(responseBundleIQ);

                iq.addChannelBundle(responseBundleIQ);
            }
        }
    }

    /**
     * Sets the attributes of this conference to an IQ.
     */
    public void describeShallow(ColibriConferenceIQ iq)
    {
        conference.describeShallow(iq);
    }

    /**
     * Gets the ID of the conference.
     */
    public String getId()
    {
        return conference.getID();
    }

    /**
     * Sets the values of the properties of a specific
     * <tt>ColibriConferenceIQ</tt> to the values of the respective
     * properties of this instance. Thus, the specified <tt>iq</tt> may be
     * thought of as a description of this instance.
     * <p>
     * <b>Note</b>: The copying of the values is deep i.e. the
     * <tt>Contents</tt>s of this instance are described in the specified
     * <tt>iq</tt>.
     * </p>
     *
     * @param iq the <tt>ColibriConferenceIQ</tt> to set the values of the
     * properties of this instance on
     */
    public void describeDeep(ColibriConferenceIQ iq)
    {
        describeShallow(iq);

        for (ContentShim contentShim : getContents())
        {
            ColibriConferenceIQ.Content contentIQ
                = iq.getOrCreateContent(contentShim.getMediaType().toString());

            for (ChannelShim channelShim : contentShim.getChannelShims())
            {
                if (channelShim instanceof SctpConnectionShim)
                {
                    ColibriConferenceIQ.SctpConnection sctpConnectionIQ
                        = new ColibriConferenceIQ.SctpConnection();
                    channelShim.describe(sctpConnectionIQ);
                    contentIQ.addSctpConnection(sctpConnectionIQ);
                }
                else
                {
                    ColibriConferenceIQ.Channel channelIQ
                        = new ColibriConferenceIQ.Channel();

                    channelShim.describe(channelIQ);
                    contentIQ.addChannel(channelIQ);
                }
            }
        }
        // Do we also want endpoint-s anc channel-bundle-id-s?
    }

    /**
     * Processes the Octo channels from a Colibri request.
     */
    public void processOctoChannels(
                @NotNull ColibriConferenceIQ.Channel audioChannel,
                @NotNull ColibriConferenceIQ.Channel videoChannel)
    {
        ConfOctoTransport tentacle = conference.getTentacle();

        int expire
                = Math.min(audioChannel.getExpire(), videoChannel.getExpire());
        if (expire == 0)
        {
            tentacle.expire();
        }
        else if (audioChannel instanceof ColibriConferenceIQ.OctoChannel
            && videoChannel instanceof ColibriConferenceIQ.OctoChannel)
        {
            ColibriConferenceIQ.OctoChannel audioOctoChannel
                    = (ColibriConferenceIQ.OctoChannel) audioChannel;
            ColibriConferenceIQ.OctoChannel videoOctoChannel
                    = (ColibriConferenceIQ.OctoChannel) videoChannel;

            Set<String> relays = new HashSet<>(audioOctoChannel.getRelays());
            relays.addAll(videoOctoChannel.getRelays());
            tentacle.setRelays(relays);
        }

        Set<RTPHdrExtPacketExtension> headerExtensions
                = new HashSet<>(audioChannel.getRtpHeaderExtensions());
        headerExtensions.addAll(videoChannel.getRtpHeaderExtensions());

        // Like for payload types, we never clear the transceiver's list of RTP
        // header extensions. See the note in #addPayloadTypes.
        headerExtensions.forEach(ext -> {
                RtpExtension rtpExtension = ChannelShim.createRtpExtension(ext);
                if (rtpExtension != null)
                {
                    tentacle.addRtpExtension(rtpExtension);
                }
        });

        Map<PayloadTypePacketExtension, MediaType> payloadTypes
                = new HashMap<>();
        audioChannel.getPayloadTypes()
                .forEach(ext -> payloadTypes.put(ext, MediaType.AUDIO));
        videoChannel.getPayloadTypes()
                .forEach(ext -> payloadTypes.put(ext, MediaType.VIDEO));

        payloadTypes.forEach((ext, mediaType) -> {
            PayloadType pt = PayloadTypeUtil.create(ext, mediaType);
            if (pt == null)
            {
                logger.warn("Unrecognized payload type " + ext.toXML());
            }
            else
            {
                tentacle.addPayloadType(pt);
            }
        });

        tentacle.setSources(
                audioChannel.getSources(),
                videoChannel.getSources(),
                videoChannel.getSourceGroups());
    }

    /**
     * Process whole {@link ColibriConferenceIQ} and initialize all signaled
     * endpoints that have not been initialized before.
     * @param conferenceIQ conference IQ having endpoints
     */
    void initializeSignaledEndpoints(ColibriConferenceIQ conferenceIQ)
    {
        List<ColibriConferenceIQ.ChannelCommon> nonExpiredChannels
            = conferenceIQ.getContents().stream()
                .flatMap(content ->
                        Stream.concat(
                                content.getChannels().stream(),
                                content.getSctpConnections().stream()))
                .filter(c -> c.getEndpoint() != null && c.getExpire() != 0)
                .collect(Collectors.toList());

        for (ColibriConferenceIQ.ChannelCommon c : nonExpiredChannels)
        {
            ensureEndpointCreated(
                c.getEndpoint(),
                Boolean.TRUE.equals(c.isInitiator()));
        }

        for (ColibriConferenceIQ.ChannelBundle channelBundle
            : conferenceIQ.getChannelBundles())
        {
            ensureEndpointCreated(channelBundle.getId(), false);
        }

        for (ColibriConferenceIQ.Endpoint endpoint
            : conferenceIQ.getEndpoints())
        {
            ensureEndpointCreated(endpoint.getId(), false);
        }
    }

    /**
     * Checks if endpoint with specified ID is initialized, if endpoint does not
     * exist in a conference, it will be created and initialized.
     * @param endpointId identifier of endpoint to check and initialize
     * @param iceControlling ICE control role of transport of newly created endpoint.
     */
    private void ensureEndpointCreated(String endpointId, boolean iceControlling)
    {
        if (conference.getLocalEndpoint(endpointId) != null)
        {
            return;
        }

<<<<<<< HEAD
        conference.createLocalEndpoint(endpointId, iceControlling, false); /* $ check */
=======
        conference.createLocalEndpoint(
                endpointId,
                iceControlling,
                false /* no multi-stream in colibri V1 */
        );
>>>>>>> 8c5035d3
    }

    /**
     * Updates an <tt>Endpoint</tt> of this <tt>Conference</tt> with the
     * information contained in <tt>colibriEndpoint</tt>. The ID of
     * <tt>colibriEndpoint</tt> is used to select the <tt>Endpoint</tt> to
     * update.
     *
     * @param colibriEndpoint a <tt>ColibriConferenceIQ.Endpoint</tt> instance
     * that contains information to be set on an <tt>Endpoint</tt> instance of
     * this <tt>Conference</tt>.
     */
    void updateEndpoint(ColibriConferenceIQ.Endpoint colibriEndpoint)
    {
        String id = colibriEndpoint.getId();

        if (id != null)
        {
            AbstractEndpoint endpoint = conference.getEndpoint(id);

            if (endpoint != null)
            {
                endpoint.setStatsId(colibriEndpoint.getStatsId());
            }
        }
    }

    /**
     * Handles a <tt>ColibriConferenceIQ</tt> stanza which represents a request.
     *
     * @param conferenceIQ the <tt>ColibriConferenceIQ</tt> stanza represents
     * the request to handle
     * @return an <tt>org.jivesoftware.smack.packet.IQ</tt> stanza which
     * represents the response to the specified request or <tt>null</tt> to
     * reply with <tt>feature-not-implemented</tt>
     */
    public IQ handleColibriConferenceIQ(ColibriConferenceIQ conferenceIQ)
    {
        ColibriConferenceIQ responseConferenceIQ = new ColibriConferenceIQ();
        conference.describeShallow(responseConferenceIQ);
        responseConferenceIQ.setGracefulShutdown(conference.getVideobridge().isInGracefulShutdown());

        initializeSignaledEndpoints(conferenceIQ);

        ColibriConferenceIQ.Channel octoAudioChannel = null;
        ColibriConferenceIQ.Channel octoVideoChannel = null;

        for (ColibriConferenceIQ.Content contentIQ : conferenceIQ.getContents())
        {
            // The content element springs into existence whenever it gets
            // mentioned, it does not need explicit creation (in contrast to
            // the conference and channel elements).
            MediaType contentType = MediaType.parseString(contentIQ.getName());
            ContentShim contentShim = getOrCreateContent(contentType);
            if (contentShim == null)
            {
                return IQUtils.createError(
                        conferenceIQ,
                        StanzaError.Condition.internal_server_error,
                        "Failed to create new content for type: " + contentType);
            }

            ColibriConferenceIQ.Content responseContentIQ = new ColibriConferenceIQ.Content(contentType.toString());

            responseConferenceIQ.addContent(responseContentIQ);

            try
            {
                ColibriUtil.processChannels(contentIQ.getChannels(), contentShim)
                        .forEach(responseContentIQ::addChannel);
            }
            catch (IqProcessingException e)
            {
                // Item not found conditions are assumed to be less critical, as they often happen in case a request
                // arrives late for an expired endpoint.
                if (StanzaError.Condition.item_not_found.equals(e.getCondition()))
                {
                    logger.warn("Error processing channels: " + e);
                }
                else
                {
                    logger.error("Error processing channels: " + e);
                }
                return IQUtils.createError(conferenceIQ, e.getCondition(), e.getMessage());
            }

            // We want to handle the two Octo channels together.
            ColibriConferenceIQ.Channel octoChannel = ColibriUtil.findOctoChannel(contentIQ);
            if (octoChannel != null)
            {
                if (MediaType.VIDEO.equals(contentType))
                {
                    octoVideoChannel = octoChannel;
                }
                else
                {
                    octoAudioChannel = octoChannel;
                }

                ColibriConferenceIQ.OctoChannel octoChannelResponse = new ColibriConferenceIQ.OctoChannel();
                octoChannelResponse.setID(ColibriUtil.getOctoChannelId(contentType));
                responseContentIQ.addChannel(octoChannelResponse);
            }

            try
            {
                ColibriUtil.processSctpConnections(contentIQ.getSctpConnections(), contentShim)
                        .forEach(responseContentIQ::addSctpConnection);
            }
            catch (IqProcessingException e)
            {
                logger.error("Error processing sctp connections in IQ: ", e);
                return IQUtils.createError(conferenceIQ, e.getCondition(), e.getMessage());
            }
        }

        if (octoAudioChannel != null && octoVideoChannel != null)
        {
            if (conference.getGid() == GID_NOT_SET)
            {
                return IQUtils.createError(
                        conferenceIQ,
                        StanzaError.Condition.bad_request,
                        "Can not enable octo without a valid GID.");
            }

            processOctoChannels(octoAudioChannel, octoVideoChannel);

        }
        else if (octoAudioChannel != null || octoVideoChannel != null)
        {
            logger.error("Octo must be enabled for audio and video together");
            return IQUtils.createError(
                    conferenceIQ,
                    StanzaError.Condition.bad_request,
                    "Octo only enabled for one media type");
        }

        for (ColibriConferenceIQ.ChannelBundle channelBundleIq : conferenceIQ.getChannelBundles())
        {
            IceUdpTransportPacketExtension transportIq = channelBundleIq.getTransport();
            if (transportIq == null)
            {
                continue;
            }

            final String endpointId = channelBundleIq.getId();

            final Endpoint endpoint = conference.getLocalEndpoint(endpointId);
            if (endpoint == null)
            {
                // Endpoint is expired and removed as part of handling IQ
                continue;
            }

            endpoint.setTransportInfo(transportIq);
        }

        describeChannelBundles(responseConferenceIQ, ColibriUtil.getAllSignaledChannelBundleIds(conferenceIQ));

        // Update the endpoint information of Videobridge with the endpoint
        // information of the IQ.
        for (ColibriConferenceIQ.Endpoint colibriEndpoint : conferenceIQ.getEndpoints())
        {
            updateEndpoint(colibriEndpoint);
        }

        responseConferenceIQ.setType(IQ.Type.result);

        return responseConferenceIQ;
    }
}<|MERGE_RESOLUTION|>--- conflicted
+++ resolved
@@ -306,15 +306,12 @@
             return;
         }
 
-<<<<<<< HEAD
-        conference.createLocalEndpoint(endpointId, iceControlling, false); /* $ check */
-=======
         conference.createLocalEndpoint(
                 endpointId,
                 iceControlling,
-                false /* no multi-stream in colibri V1 */
+                false, /* no multi-stream in colibri V1 */
+                false /* $ check */
         );
->>>>>>> 8c5035d3
     }
 
     /**
