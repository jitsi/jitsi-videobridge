/*
 * Copyright @ 2015 - Present, 8x8 Inc
 *
 * Licensed under the Apache License, Version 2.0 (the "License");
 * you may not use this file except in compliance with the License.
 * You may obtain a copy of the License at
 *
 *     http://www.apache.org/licenses/LICENSE-2.0
 *
 * Unless required by applicable law or agreed to in writing, software
 * distributed under the License is distributed on an "AS IS" BASIS,
 * WITHOUT WARRANTIES OR CONDITIONS OF ANY KIND, either express or implied.
 * See the License for the specific language governing permissions and
 * limitations under the License.
 */
package org.jitsi.videobridge;

import kotlin.*;
import org.apache.commons.lang3.StringUtils;
import org.jetbrains.annotations.*;
import org.jitsi.nlj.*;
import org.jitsi.shutdown.*;
import org.jitsi.utils.*;
import org.jitsi.utils.event.*;
import org.jitsi.utils.logging2.*;
import org.jitsi.utils.queue.*;
import org.jitsi.utils.stats.*;
import org.jitsi.utils.version.*;
import org.jitsi.videobridge.load_management.*;
import org.jitsi.videobridge.octo.*;
import org.jitsi.videobridge.octo.config.*;
import org.jitsi.videobridge.shim.*;
import org.jitsi.videobridge.util.*;
import org.jitsi.videobridge.xmpp.*;
import org.jitsi.xmpp.extensions.*;
import org.jitsi.xmpp.extensions.colibri.*;
import org.jitsi.xmpp.extensions.colibri2.*;
import org.jitsi.xmpp.extensions.health.*;
import org.jitsi.xmpp.extensions.jingle.*;
import org.jitsi.xmpp.util.*;
import org.jivesoftware.smack.packet.*;
import org.jivesoftware.smack.provider.*;
import org.json.simple.*;
import org.jxmpp.jid.*;
import org.jxmpp.jid.impl.*;
import org.jxmpp.stringprep.*;

import java.time.*;
import java.util.*;
import java.util.concurrent.*;
import java.util.concurrent.atomic.*;
import java.util.stream.*;

/**
 * Represents the Jitsi Videobridge which creates, lists and destroys
 * {@link Conference} instances.
 *
 * @author Lyubomir Marinov
 * @author Hristo Terezov
 * @author Boris Grozev
 * @author Brian Baldino
 */
@SuppressWarnings("JavadocReference")
public class Videobridge
{
    /**
     * The <tt>Logger</tt> used by the <tt>Videobridge</tt> class and its
     * instances to print debug information.
     */
    private static final Logger logger = new LoggerImpl(Videobridge.class.getName());

    /**
     * The pseudo-random generator which is to be used when generating
     * {@link Conference} IDs in order to minimize busy
     * waiting for the value of {@link System#currentTimeMillis()} to change.
     */
    public static final Random RANDOM = new Random();

    /**
     * The REST-like HTTP/JSON API of Jitsi Videobridge.
     */
    public static final String REST_API = "rest";

    /**
     * The (base) <tt>System</tt> and/or <tt>ConfigurationService</tt> property
     * of the REST-like HTTP/JSON API of Jitsi Videobridge.
     *
     * NOTE: Previously, the rest API name ("org.jitsi.videobridge.rest")
     * conflicted with other values in the new config, since we have
     * other properties scoped *under* "org.jitsi.videobridge.rest".   The
     * long term solution will be to port the command-line args to new config,
     * but for now we rename the property used to signal the rest API is
     * enabled so it doesn't conflict.
     */
    public static final String REST_API_PNAME = "org.jitsi.videobridge." + REST_API + "_api_temp";

    /**
     * The <tt>Conference</tt>s of this <tt>Videobridge</tt> mapped by their
     * local IDs.
     */
    private final Map<String, Conference> conferencesById = new HashMap<>();

    /**
<<<<<<< HEAD
     * The <tt>Conference</tt>s of this <tt>Videobridge</tt> mapped by their
     * meeting IDs.
     */
    private final Map<String, Conference> conferencesByMeetingId = new HashMap<>();

    /**
     * Indicates if this bridge instance has entered graceful shutdown mode.
=======
     * The clock to use, pluggable for testing purposes.
     *
     * Note that currently most code uses the system clock directly.
     */
    @NotNull
    private Clock clock = Clock.systemUTC();

    /**
     * The {@link clock} time at which graceful shutdown was requested, or null if it has never been requested.
>>>>>>> b5f3b420
     */
    private Instant shutdownRequestedTime = null;

    /**
     * A class that holds some instance statistics.
     */
    private final Statistics statistics = new Statistics();

    /**
     * Thread that checks expiration for conferences, contents, channels and
     * execute expire procedure for any of them.
     */
    private final VideobridgeExpireThread videobridgeExpireThread;

    /**
     * The {@link JvbLoadManager} instance used for this bridge.
     */
    private final JvbLoadManager<PacketRateMeasurement> jvbLoadManager;

    /**
     * The task which manages the recurring load sampling and updating of
     * {@link Videobridge#jvbLoadManager}.
     */
    private final ScheduledFuture<?> loadSamplerTask;

    private final Version version;

    @NotNull private final ShutdownServiceImpl shutdownService;

    private final EventEmitter<EventHandler> eventEmitter = new SyncEventEmitter<>();

    static
    {
        org.jitsi.rtp.util.BufferPool.Companion.setGetArray(ByteBufferPool::getBuffer);
        org.jitsi.rtp.util.BufferPool.Companion.setReturnArray(buffer -> {
            ByteBufferPool.returnBuffer(buffer);
            return Unit.INSTANCE;
        });
        org.jitsi.nlj.util.BufferPool.Companion.setGetBuffer(ByteBufferPool::getBuffer);
        org.jitsi.nlj.util.BufferPool.Companion.setReturnBuffer(buffer -> {
            ByteBufferPool.returnBuffer(buffer);
            return Unit.INSTANCE;
        });
    }

    /**
     * Initializes a new <tt>Videobridge</tt> instance.
     */
    public Videobridge(
        @Nullable XmppConnection xmppConnection,
        @NotNull ShutdownServiceImpl shutdownService,
        @NotNull Version version)
    {
        videobridgeExpireThread = new VideobridgeExpireThread(this);
        jvbLoadManager = new JvbLoadManager<>(
            PacketRateMeasurement.getLoadedThreshold(),
            PacketRateMeasurement.getRecoveryThreshold(),
            new LastNReducer(
                this::getConferences,
                JvbLastNKt.jvbLastNSingleton
            )
        );
        loadSamplerTask = TaskPools.SCHEDULED_POOL.scheduleAtFixedRate(
            new PacketRateLoadSampler(
                this,
                (loadMeasurement) -> {
                    // Update the load manager with the latest measurement
                    jvbLoadManager.loadUpdate(loadMeasurement);
                    // Update the stats with the latest stress level
                    getStatistics().stressLevel = jvbLoadManager.getCurrentStressLevel();
                    return Unit.INSTANCE;
                }
            ),
            0,
            10,
            TimeUnit.SECONDS
        );
        if (xmppConnection != null)
        {
            xmppConnection.setEventHandler(new XmppConnectionEventHandler());
        }
        this.version = version;
        this.shutdownService = shutdownService;
    }

    /**
     * Generate conference IDs until one is found that isn't in use and create a new {@link Conference}
     * object using that ID
     */
    private @NotNull Conference doCreateConference(EntityBareJid name, long gid, String meetingId)
    {
        Conference conference = null;
        do
        {
            String id = generateConferenceID();

            synchronized (conferencesById)
            {
                if (meetingId != null && conferencesByMeetingId.containsKey(meetingId))
                {
                    throw new IllegalStateException("Already have a meeting with meetingId " + meetingId);
                }

                if (!conferencesById.containsKey(id))
                {
                    conference = new Conference(this, id, name, gid, meetingId);
                    conferencesById.put(id, conference);
                    if (meetingId != null)
                    {
                        conferencesByMeetingId.put(meetingId, conference);
                    }
                }
            }
        }
        while (conference == null);

        return conference;
    }

    /**
     * Initializes a new {@link Conference} instance with an ID unique to the
     * <tt>Conference</tt> instances listed by this <tt>Videobridge</tt> and
     * adds the new instance to the list of existing <tt>Conference</tt>
     * instances.
     *
     * @param name world readable name of the conference to create.
     * the {@link Conference}.
     */
    public @NotNull Conference createConference(EntityBareJid name)
    {
        return createConference(name, Conference.GID_NOT_SET, null);
    }

    /**
     * Initializes a new {@link Conference} instance with an ID unique to the
     * <tt>Conference</tt> instances listed by this <tt>Videobridge</tt> and
     * adds the new instance to the list of existing <tt>Conference</tt>
     * instances.
     *
     * @param name world readable name of the conference to create.
     * @param gid the "global" id of the conference (or
     * {@link Conference#GID_NOT_SET} if it is not specified.
     * @return a new <tt>Conference</tt> instance with an ID unique to the
     * <tt>Conference</tt> instances listed by this <tt>Videobridge</tt>
     */
    public @NotNull Conference createConference(EntityBareJid name, long gid, String meetingId)
    {
        final Conference conference = doCreateConference(name, gid, meetingId);

        logger.info(() -> "create_conf, id=" + conference.getID() + " gid=" + conference.getGid() +
            " meetingId=" + meetingId);

        eventEmitter.fireEvent(handler ->
        {
            handler.conferenceCreated(conference);
            return Unit.INSTANCE;
        });

        return conference;
    }

    /**
     * Enables graceful shutdown mode on this bridge instance and eventually
     * starts the shutdown immediately if no conferences are currently being
     * hosted. Otherwise, the bridge will shutdown once all conferences expire.
     */
    private void enableGracefulShutdownMode()
    {
        if (shutdownRequestedTime == null)
        {
            logger.info("Entered graceful shutdown mode");
            this.shutdownRequestedTime = clock.instant();
        }
        maybeDoShutdown();
    }

    protected void setClock(Clock clock)
    {
        this.clock = clock;
    }

    /**
     * Expires a specific <tt>Conference</tt> of this <tt>Videobridge</tt> (i.e.
     * if the specified <tt>Conference</tt> is not in the list of
     * <tt>Conference</tt>s of this <tt>Videobridge</tt>, does nothing).
     *
     * @param conference the <tt>Conference</tt> to be expired by this
     * <tt>Videobridge</tt>
     */
    public void expireConference(Conference conference)
    {
        String id = conference.getID();
        String meetingId = conference.getMeetingId();

        synchronized (conferencesById)
        {
            if (conference.equals(conferencesById.get(id)))
            {
                conferencesById.remove(id);
                if (meetingId != null)
                {
                    conferencesByMeetingId.remove(meetingId);
                }
                conference.expire();
                eventEmitter.fireEvent(handler ->
                {
                    handler.conferenceExpired(conference);
                    return Unit.INSTANCE;
                });
            }
        }

        // Check if it's the time to shutdown now
        maybeDoShutdown();
    }

    /**
     * Generates a new <tt>Conference</tt> ID which is not guaranteed to be
     * unique.
     *
     * @return a new <tt>Conference</tt> ID which is not guaranteed to be unique
     */
    private String generateConferenceID()
    {
        return Long.toHexString(System.currentTimeMillis() + RANDOM.nextLong());
    }

    /**
     * Gets the statistics of this instance.
     *
     * @return the statistics of this instance.
     */
    public Statistics getStatistics()
    {
        return statistics;
    }

    /**
     * Gets an existing {@link Conference} with a specific ID.
     *
     * @param id the ID of the existing <tt>Conference</tt> to get
     * @return an existing <tt>Conference</tt> with the specified ID.
     */
    public Conference getConference(String id)
    {
        synchronized (conferencesById)
        {
            return conferencesById.get(id);
        }
    }

    /**
     * Gets an existing {@link Conference} with a specific meeting ID.
     */
    public Conference getConferenceByMeetingId(String meetingId)
    {
        /* Note that conferenceByMeetingId is synchronzied on conferencesById. */
        synchronized (conferencesById)
        {
            return conferencesByMeetingId.get(meetingId);
        }
    }

    /**
     * Gets the <tt>Conference</tt>s of this <tt>Videobridge</tt>.
     *
     * @return the <tt>Conference</tt>s of this <tt>Videobridge</tt>
     */
    public Collection<Conference> getConferences()
    {
        synchronized (conferencesById)
        {
            return new HashSet<>(conferencesById.values());
        }
    }

    /**
     * Handles a COLIBRI request synchronously.
     * @param conferenceIq The COLIBRI request.
     * @return The response in the form of an {@link IQ}. It is either an error or a {@link ColibriConferenceIQ}.
     */
    public IQ handleColibriConferenceIQ(ColibriConferenceIQ conferenceIq)
    {
        Conference conference;
        try
        {
            conference = getOrCreateConference(conferenceIq);
        }
        catch (ConferenceNotFoundException e)
        {
            return IQUtils.createError(
                    conferenceIq,
                    StanzaError.Condition.bad_request,
                    "Conference not found for ID: " + conferenceIq.getID());
        }
        catch (InGracefulShutdownException e)
        {
            return ColibriConferenceIQ.createGracefulShutdownErrorResponse(conferenceIq);
        }

        return conference.getShim().handleColibriConferenceIQ(conferenceIq);
    }

    /**
     * Handles a COLIBRI request asynchronously.
     */
    private void handleColibriRequest(XmppConnection.ColibriRequest request)
    {
        /* TODO handle Colibri2 */
        IQ iq = request.getRequest();
        String id = null;
        Conference conference;
        try
        {
            if (request.getRequest() instanceof ColibriConferenceIQ)
            {
                ColibriConferenceIQ conferenceIq = (ColibriConferenceIQ)request.getRequest();
                id = conferenceIq.getID();
                conference = getOrCreateConference(conferenceIq);
            }
            else if (request.getRequest() instanceof ConferenceModifyIQ)
            {
                ConferenceModifyIQ conferenceModifyIq = (ConferenceModifyIQ)request.getRequest();
                id = conferenceModifyIq.getMeetingId();
                conference = getOrCreateConference((ConferenceModifyIQ)request.getRequest());
            }
            else
            {
                throw new IllegalArgumentException("Bad IQ type " + iq.getClass().toString() +
                    " in handleColibriRequest");
            }
        }
        catch (ConferenceNotFoundException e)
        {
            request.getCallback().invoke(
                    IQUtils.createError(
                            iq,
                            StanzaError.Condition.bad_request,
                            "Conference not found for ID: " + id));
            return;
        }
        catch (InGracefulShutdownException e)
        {
            request.getCallback().invoke(ColibriConferenceIQ.createGracefulShutdownErrorResponse(iq));
            return;
        }
        catch (XmppStringprepException e)
        {
            request.getCallback().invoke(
                IQUtils.createError(
                    iq,
                    StanzaError.Condition.bad_request,
                    "Invalid conference name (not a JID)"));
            return;
        }

        // It is now the responsibility of Conference to send a response.
        conference.getShim().enqueueColibriRequest(request);
    }

    private @NotNull Conference getOrCreateConference(ColibriConferenceIQ conferenceIq)
            throws ConferenceNotFoundException, InGracefulShutdownException
    {
        String conferenceId = conferenceIq.getID();
        if (conferenceId == null && isShutdownInProgress())
        {
            throw new InGracefulShutdownException();
        }

        if (conferenceId == null)
        {
            return createConference(
                    conferenceIq.getName(),
                    ColibriUtil.parseGid(conferenceIq.getGID()),
                    conferenceIq.getMeetingId());
        }
        else
        {
            Conference conference = getConference(conferenceId);
            if (conference == null)
            {
                throw new ConferenceNotFoundException();
            }
            return conference;
        }
    }

    private @NotNull Conference getOrCreateConference(ConferenceModifyIQ conferenceModifyIQ)
        throws InGracefulShutdownException, XmppStringprepException
    {
        String meetingId = conferenceModifyIQ.getMeetingId();

        Conference conference = getConferenceByMeetingId(meetingId);

        if (conference != null)
        {
            return conference;
        }

        if (isShutdownInProgress())
        {
            throw new InGracefulShutdownException();
        }

        /* TODO: race condition if something else created a meeting with this meetingId since the lookup above? */
        return createConference(
            JidCreate.entityBareFrom(conferenceModifyIQ.getConferenceName()),
            Conference.GID_NOT_SET,
            meetingId);
    }

    /**
     * Handles <tt>HealthCheckIQ</tt> by performing health check on this
     * <tt>Videobridge</tt> instance.
     *
     * @param healthCheckIQ the <tt>HealthCheckIQ</tt> to be handled.
     * @return IQ with &quot;result&quot; type if the health check succeeded or
     * IQ with &quot;error&quot; type if something went wrong.
     * {@link StanzaError.Condition#internal_server_error} is returned when the
     * health check fails or {@link StanzaError.Condition#not_authorized} if the
     * request comes from a JID that is not authorized to do health checks on
     * this instance.
     */
    public IQ handleHealthCheckIQ(HealthCheckIQ healthCheckIQ)
    {
        try
        {
            return IQ.createResultIQ(healthCheckIQ);
        }
        catch (Exception e)
        {
            logger.warn("Exception while handling health check IQ request", e);
            return
                IQUtils.createError(
                        healthCheckIQ,
                        StanzaError.Condition.internal_server_error,
                        e.getMessage());
        }
    }

    /**
     * Handles a shutdown request.
     */
    public void shutdown(boolean graceful)
    {
        logger.warn("Received shutdown request, graceful=" + graceful);
        if (graceful)
        {
            enableGracefulShutdownMode();
        }
        else
        {
            logger.warn("Will shutdown in 1 second.");
            new Thread(() -> {
                try
                {
                    Thread.sleep(1000);
                    logger.warn("JVB force shutdown - now");
                    System.exit(0);
                }
                catch (InterruptedException e)
                {
                    throw new RuntimeException(e);
                }
            }, "ForceShutdownThread").start();
        }
    }

    /**
     * Returns {@code true} if this instance has entered graceful shutdown mode.
     *
     * @return {@code true} if this instance has entered graceful shutdown mode;
     * otherwise, {@code false}
     */
    public boolean isShutdownInProgress()
    {
        return shutdownRequestedTime != null;
    }

    /**
     * Triggers the shutdown given that we're in graceful shutdown mode and
     * there are no conferences currently in progress.
     */
    private void maybeDoShutdown()
    {
        if (shutdownRequestedTime == null)
        {
            return;
        }

        synchronized (conferencesById)
        {
            if (conferencesById.isEmpty())
            {
                Duration timeSinceShutdownRequested = Duration.between(shutdownRequestedTime, clock.instant());
                // Make sure that enough time passes for the "graceful shutdown" mode to be announced in presence.
                // Otherwise, other components may detect this as a bridge going down non-gracefully.
                Duration delay
                        = VideobridgeConfig.Companion.getGracefulShutdownDelay().minus(timeSinceShutdownRequested);
                if (delay.isNegative() || delay.isZero())
                {
                    doShutdown();
                }
                else
                {
                    logger.info("Videobridge will shut down in " + delay);
                    TaskPools.SCHEDULED_POOL.schedule(this::doShutdown, delay.toMillis(), TimeUnit.MILLISECONDS);
                }
            }
        }
    }

    private void doShutdown()
    {
        logger.info("Videobridge is shutting down NOW");
        shutdownService.beginShutdown();
    }

    /**
     * Starts this {@link Videobridge}.
     *
     * NOTE: we have to make this public so Jicofo can call it from its tests.
     */
    public void start()
    {
        UlimitCheck.printUlimits();

        videobridgeExpireThread.start();

        // <conference>
        ProviderManager.addIQProvider(
                ColibriConferenceIQ.ELEMENT,
                ColibriConferenceIQ.NAMESPACE,
                new ColibriConferenceIqProvider());
        
        // <force-shutdown>
        ForcefulShutdownIqProvider.registerIQProvider();

        // <graceful-shutdown>
        GracefulShutdownIqProvider.registerIQProvider();

        // <stats>
        new ColibriStatsIqProvider(); // registers itself with Smack

        // ICE-UDP <transport>
        ProviderManager.addExtensionProvider(
                IceUdpTransportPacketExtension.ELEMENT,
                IceUdpTransportPacketExtension.NAMESPACE,
                new DefaultPacketExtensionProvider<>(IceUdpTransportPacketExtension.class));

        // RAW-UDP <candidate xmlns=urn:xmpp:jingle:transports:raw-udp:1>
        DefaultPacketExtensionProvider<UdpCandidatePacketExtension> udpCandidatePacketExtensionProvider
                = new DefaultPacketExtensionProvider<>(UdpCandidatePacketExtension.class);
        ProviderManager.addExtensionProvider(
                UdpCandidatePacketExtension.ELEMENT,
                UdpCandidatePacketExtension.NAMESPACE,
                udpCandidatePacketExtensionProvider);

        // ICE-UDP <candidate xmlns=urn:xmpp:jingle:transports:ice-udp:1">
        DefaultPacketExtensionProvider<IceCandidatePacketExtension> iceCandidatePacketExtensionProvider
                = new DefaultPacketExtensionProvider<>(IceCandidatePacketExtension.class);
        ProviderManager.addExtensionProvider(
                IceCandidatePacketExtension.ELEMENT,
                IceCandidatePacketExtension.NAMESPACE,
                iceCandidatePacketExtensionProvider);

        // ICE <rtcp-mux/>
        ProviderManager.addExtensionProvider(
                IceRtcpmuxPacketExtension.ELEMENT,
                IceRtcpmuxPacketExtension.NAMESPACE,
                new DefaultPacketExtensionProvider<>(IceRtcpmuxPacketExtension.class));

        // DTLS-SRTP <fingerprint>
        ProviderManager.addExtensionProvider(
                DtlsFingerprintPacketExtension.ELEMENT,
                DtlsFingerprintPacketExtension.NAMESPACE,
                new DefaultPacketExtensionProvider<>(DtlsFingerprintPacketExtension.class));

        // Health-check
        HealthCheckIQProvider.registerIQProvider();
    }

    /**
     * Stops this {@link Videobridge}.
     *
     * NOTE: we have to make this public so Jicofo can call it from its tests.
     */
    public void stop()
    {
        videobridgeExpireThread.stop();
        if (loadSamplerTask != null)
        {
            loadSamplerTask.cancel(true);
        }
    }

    /**
     * Creates a JSON for debug purposes. If a specific {@code conferenceId}
     * is requested, the result will include all of the state of the conference
     * considered useful for debugging (note that this is a LOT of data).
     * Otherwise (if {@code conferenceId} is {@code null}), the result includes
     * a shallow list of the active conferences and their endpoints.
     *
     * @param conferenceId the ID of a specific conference to include. If not
     * specified, a shallow list of all conferences will be returned.
     * @param endpointId the ID of a specific endpoint in {@code conferenceId}
     * to include. If not specified, all of the conference's endpoints will be
     * included.
     */
    @SuppressWarnings("unchecked")
    public OrderedJsonObject getDebugState(String conferenceId, String endpointId, boolean full)
    {
        OrderedJsonObject debugState = new OrderedJsonObject();
        debugState.put("shutdownInProgress", (shutdownRequestedTime != null));
        debugState.put("time", System.currentTimeMillis());

        debugState.put("load-management", jvbLoadManager.getStats());
        debugState.put(Endpoint.overallAverageBridgeJitter.name, Endpoint.overallAverageBridgeJitter.get());

        JSONObject conferences = new JSONObject();
        debugState.put("conferences", conferences);
        if (StringUtils.isBlank(conferenceId))
        {
            getConferences().forEach(conference ->
                conferences.put(
                        conference.getID(),
                        conference.getDebugState(full, null)));
        }
        else
        {
            // Using getConference will 'touch' it and prevent it from expiring
            Conference conference;
            synchronized (conferences)
            {
                conference = this.conferencesById.get(conferenceId);
            }

            conferences.put(
                    conferenceId,
                    conference == null ? "null" : conference.getDebugState(full, endpointId));
        }

        return debugState;
    }

    /**
     * Gets statistics for the different {@code PacketQueue}s that this bridge
     * uses.
     * TODO: is there a better place for this?
     */
    @SuppressWarnings("unchecked")
    public JSONObject getQueueStats()
    {
        JSONObject queueStats = new JSONObject();

        queueStats.put(
            "srtp_send_queue",
            getJsonFromQueueStatisticsAndErrorHandler(Endpoint.queueErrorCounter,
                "Endpoint-outgoing-packet-queue"));
        queueStats.put(
            "octo_receive_queue",
            getJsonFromQueueStatisticsAndErrorHandler(ConfOctoTransport.queueErrorCounter,
                "octo-tentacle-outgoing-packet-queue"));
        queueStats.put(
            "octo_send_queue",
            getJsonFromQueueStatisticsAndErrorHandler(OctoRtpReceiver.queueErrorCounter,
                "octo-transceiver-incoming-packet-queue"));
        queueStats.put(
            "rtp_receiver_queue",
            getJsonFromQueueStatisticsAndErrorHandler(RtpReceiverImpl.Companion.getQueueErrorCounter(),
                "rtp-receiver-incoming-packet-queue"));
        queueStats.put(
            "rtp_sender_queue",
            getJsonFromQueueStatisticsAndErrorHandler(RtpSenderImpl.Companion.getQueueErrorCounter(),
                "rtp-sender-incoming-packet-queue"));
        queueStats.put(
            "colibri_queue",
            QueueStatistics.Companion.getStatistics().get("colibri-queue")
        );

        queueStats.put(
            AbstractEndpointMessageTransport.INCOMING_MESSAGE_QUEUE_ID,
            getJsonFromQueueStatisticsAndErrorHandler(
                    null,
                    AbstractEndpointMessageTransport.INCOMING_MESSAGE_QUEUE_ID));

        return queueStats;
    }

    private OrderedJsonObject getJsonFromQueueStatisticsAndErrorHandler(
            CountingErrorHandler countingErrorHandler,
            String queueName)
    {
        OrderedJsonObject json = (OrderedJsonObject)QueueStatistics.Companion.getStatistics().get(queueName);
        if (countingErrorHandler != null)
        {
            if (json == null)
            {
                json = new OrderedJsonObject();
                json.put("dropped_packets", countingErrorHandler.getNumPacketsDropped());
            }
            json.put("exceptions", countingErrorHandler.getNumExceptions());
        }

        return json;
    }

    public Version getVersion()
    {
        return version;
    }

    public void addEventHandler(EventHandler eventHandler)
    {
        eventEmitter.addHandler(eventHandler);
    }

    public void removeEventHandler(EventHandler eventHandler)
    {
        eventEmitter.removeHandler(eventHandler);
    }

    private class XmppConnectionEventHandler implements XmppConnection.EventHandler
    {
        @Override
        public void colibriConferenceIqReceived(@NotNull XmppConnection.ColibriRequest request)
        {
            handleColibriRequest(request);
        }

        @NotNull
        @Override
        public IQ versionIqReceived(@NotNull org.jivesoftware.smackx.iqversion.packet.Version iq)
        {
            org.jivesoftware.smackx.iqversion.packet.Version versionResult =
                new org.jivesoftware.smackx.iqversion.packet.Version(
                    version.getApplicationName(),
                    version.toString(),
                    System.getProperty("os.name")
                );

            // to, from and packetId are set by the caller.
            // versionResult.setTo(versionRequest.getFrom());
            // versionResult.setFrom(versionRequest.getTo());
            // versionResult.setPacketID(versionRequest.getPacketID());
            versionResult.setType(IQ.Type.result);

            return versionResult;
        }

        @NotNull
        @Override
        public IQ healthCheckIqReceived(@NotNull HealthCheckIQ iq)
        {
            return handleHealthCheckIQ(iq);
        }
    }

    /**
     * Basic statistics/metrics about the videobridge like cumulative/total
     * number of channels created, cumulative/total number of channels failed,
     * etc.
     */
    public static class Statistics
    {
        /**
         * The total number of times our AIMDs have expired the incoming bitrate
         * (and which would otherwise result in video suspension).
         * (see {@link AimdRateControl#incomingBitrateExpirations}).
         */
        public AtomicInteger incomingBitrateExpirations = new AtomicInteger(0);

        /**
         * The cumulative/total number of conferences that had all of their
         * channels failed because there was no transport activity (which
         * includes those that failed because there was no payload activity).
         */
        public AtomicInteger totalFailedConferences = new AtomicInteger(0);

        /**
         * The cumulative/total number of conferences that had some of their
         * channels failed because there was no transport activity (which
         * includes those that failed because there was no payload activity).
         */
        public AtomicInteger totalPartiallyFailedConferences = new AtomicInteger(0);

        /**
         * The cumulative/total number of conferences completed/expired on this
         * {@link Videobridge}.
         */
        public AtomicInteger totalConferencesCompleted = new AtomicInteger(0);

        /**
         * The cumulative/total number of conferences created on this
         * {@link Videobridge}.
         */
        public AtomicInteger totalConferencesCreated = new AtomicInteger(0);

        /**
         * The total duration in seconds of all completed conferences on this
         * {@link Videobridge}.
         */
        public AtomicLong totalConferenceSeconds = new AtomicLong();

        /**
         * The total number of participant-milliseconds that are loss-controlled
         * (i.e. the sum of the lengths is seconds) on this {@link Videobridge}.
         */
        public AtomicLong totalLossControlledParticipantMs = new AtomicLong();

        /**
         * The total number of participant-milliseconds that are loss-limited
         * on this {@link Videobridge}.
         */
        public AtomicLong totalLossLimitedParticipantMs = new AtomicLong();

        /**
         * The total number of participant-milliseconds that are loss-degraded
         * on this {@link Videobridge}. We chose the unit to be millis because
         * we expect that a lot of our calls spend very few ms (<500) in the
         * lossDegraded state for example, and they might get cut to 0.
         */
        public AtomicLong totalLossDegradedParticipantMs = new AtomicLong();

        /**
         * The total number of times an ICE Agent failed to establish
         * connectivity.
         */
        public AtomicInteger totalIceFailed = new AtomicInteger();

        /**
         * The total number of times an ICE Agent succeeded.
         */
        public AtomicInteger totalIceSucceeded = new AtomicInteger();

        /**
         * The total number of times an ICE Agent succeeded and the selected
         * candidate was a TCP candidate.
         */
        public AtomicInteger totalIceSucceededTcp = new AtomicInteger();

        /**
         * The total number of times an ICE Agent succeeded and the selected
         * candidate pair included a relayed candidate.
         */
        public AtomicInteger totalIceSucceededRelayed = new AtomicInteger();

        /**
         * The total number of messages received from the data channels of
         * the endpoints of this conference.
         */
        public AtomicLong totalDataChannelMessagesReceived = new AtomicLong();

        /**
         * The total number of messages sent via the data channels of the
         * endpoints of this conference.
         */
        public AtomicLong totalDataChannelMessagesSent = new AtomicLong();

        /**
         * The total number of messages received from the data channels of
         * the endpoints of this conference.
         */
        public AtomicLong totalColibriWebSocketMessagesReceived = new AtomicLong();

        /**
         * The total number of messages sent via the data channels of the
         * endpoints of this conference.
         */
        public AtomicLong totalColibriWebSocketMessagesSent = new AtomicLong();

        /**
         * The total number of bytes received in RTP packets in conferences on
         * this videobridge. Note that this is only updated when conferences
         * expire.
         */
        public AtomicLong totalBytesReceived = new AtomicLong();

        /**
         * The total number of bytes sent in RTP packets in conferences on
         * this videobridge. Note that this is only updated when conferences
         * expire.
         */
        public AtomicLong totalBytesSent = new AtomicLong();

        /**
         * The total number of RTP packets received in conferences on this
         * videobridge. Note that this is only updated when conferences
         * expire.
         */
        public AtomicLong totalPacketsReceived = new AtomicLong();

        /**
         * The total number of RTP packets sent in conferences on this
         * videobridge. Note that this is only updated when conferences
         * expire.
         */
        public AtomicLong totalPacketsSent = new AtomicLong();

        /**
         * The total number of endpoints created.
         */
        public AtomicInteger totalEndpoints = new AtomicInteger();

        /**
         * The number of endpoints which had not established an endpoint
         * message transport even after some delay.
         */
        public AtomicInteger numEndpointsNoMessageTransportAfterDelay = new AtomicInteger();

        /**
         * The total number of times the dominant speaker in any conference
         * changed.
         */
        public LongAdder totalDominantSpeakerChanges = new LongAdder();

        /**
         * Number of endpoints whose ICE connection was established, but DTLS
         * wasn't (at the time of expiration).
         */
        public AtomicInteger dtlsFailedEndpoints = new AtomicInteger();

        /**
         * The stress level for this bridge
         */
        public Double stressLevel = 0.0;

        /** Distribution of energy scores for discarded audio packets  */
        public BucketStats tossedPacketsEnergy = new BucketStats(
                LongStream.range(1, 16).map(w -> 8 * w - 1).toArray(), "", "");

        /** Number of preemptive keyframe requests that were sent. */
        public AtomicInteger preemptiveKeyframeRequestsSent = new AtomicInteger();

        /** Number of preemptive keyframe requests that were not sent because no endpoints were in stage view. */
        public AtomicInteger preemptiveKeyframeRequestsSuppressed = new AtomicInteger();

        /** The total number of keyframes that were received (updated on endpoint expiration). */
        public AtomicInteger totalKeyframesReceived = new AtomicInteger();

        /**
         * The total number of times the layering of an incoming video stream changed (updated on endpoint expiration).
         */
        public AtomicInteger totalLayeringChangesReceived = new AtomicInteger();

        /**
         * The total duration, in milliseconds, of video streams (SSRCs) that were received. For example, if an
         * endpoint sends simulcast with 3 SSRCs for 1 minute it would contribute a total of 3 minutes. Suspended
         * streams do not contribute to this duration.
         *
         * This is updated on endpoint expiration.
         */
        public AtomicLong totalVideoStreamMillisecondsReceived = new AtomicLong();
    }

    public interface EventHandler {
        void conferenceCreated(@NotNull Conference conference);
        void conferenceExpired(@NotNull Conference conference);
    }
    private static class ConferenceNotFoundException extends Exception {}
    private static class InGracefulShutdownException extends Exception {}
}<|MERGE_RESOLUTION|>--- conflicted
+++ resolved
@@ -101,15 +101,12 @@
     private final Map<String, Conference> conferencesById = new HashMap<>();
 
     /**
-<<<<<<< HEAD
      * The <tt>Conference</tt>s of this <tt>Videobridge</tt> mapped by their
      * meeting IDs.
      */
     private final Map<String, Conference> conferencesByMeetingId = new HashMap<>();
 
     /**
-     * Indicates if this bridge instance has entered graceful shutdown mode.
-=======
      * The clock to use, pluggable for testing purposes.
      *
      * Note that currently most code uses the system clock directly.
@@ -119,7 +116,6 @@
 
     /**
      * The {@link clock} time at which graceful shutdown was requested, or null if it has never been requested.
->>>>>>> b5f3b420
      */
     private Instant shutdownRequestedTime = null;
 
