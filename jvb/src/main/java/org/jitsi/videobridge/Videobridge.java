/*
 * Copyright @ 2015 - Present, 8x8 Inc
 *
 * Licensed under the Apache License, Version 2.0 (the "License");
 * you may not use this file except in compliance with the License.
 * You may obtain a copy of the License at
 *
 *     http://www.apache.org/licenses/LICENSE-2.0
 *
 * Unless required by applicable law or agreed to in writing, software
 * distributed under the License is distributed on an "AS IS" BASIS,
 * WITHOUT WARRANTIES OR CONDITIONS OF ANY KIND, either express or implied.
 * See the License for the specific language governing permissions and
 * limitations under the License.
 */
package org.jitsi.videobridge;

import kotlin.*;
import org.apache.commons.lang3.*;
import org.ice4j.ice.harvest.*;
import org.ice4j.stack.*;
import org.jetbrains.annotations.*;
import org.jitsi.config.*;
import org.jitsi.health.*;
import org.jitsi.nlj.*;
import org.jitsi.nlj.util.*;
import org.jitsi.service.configuration.*;
import org.jitsi.utils.logging2.*;
import org.jitsi.utils.queue.*;
import org.jitsi.utils.version.Version;
import org.jitsi.videobridge.health.*;
import org.jitsi.videobridge.ice.*;
import org.jitsi.videobridge.load_management.*;
import org.jitsi.videobridge.octo.*;
import org.jitsi.videobridge.octo.config.*;
import org.jitsi.videobridge.shim.*;
import org.jitsi.videobridge.shutdown.*;
import org.jitsi.videobridge.util.*;
import org.jitsi.videobridge.version.*;
import org.jitsi.xmpp.extensions.*;
import org.jitsi.xmpp.extensions.colibri.*;
import org.jitsi.xmpp.extensions.health.*;
import org.jitsi.xmpp.extensions.jingle.*;
import org.jitsi.xmpp.util.*;
import org.jivesoftware.smack.packet.*;
import org.jivesoftware.smack.provider.*;
import org.json.simple.*;
import org.jxmpp.jid.*;

import java.util.*;
import java.util.concurrent.*;
import java.util.concurrent.atomic.*;

/**
 * Represents the Jitsi Videobridge which creates, lists and destroys
 * {@link Conference} instances.
 *
 * @author Lyubomir Marinov
 * @author Hristo Terezov
 * @author Boris Grozev
 * @author Brian Baldino
 */
@SuppressWarnings("JavadocReference")
public class Videobridge
{
    /**
     * The <tt>Logger</tt> used by the <tt>Videobridge</tt> class and its
     * instances to print debug information.
     */
    private static final Logger logger = new LoggerImpl(Videobridge.class.getName());

    /**
     * The pseudo-random generator which is to be used when generating
     * {@link Conference} IDs in order to minimize busy
     * waiting for the value of {@link System#currentTimeMillis()} to change.
     */
    public static final Random RANDOM = new Random();

    /**
     * The REST-like HTTP/JSON API of Jitsi Videobridge.
     */
    public static final String REST_API = "rest";

    /**
     * The (base) <tt>System</tt> and/or <tt>ConfigurationService</tt> property
     * of the REST-like HTTP/JSON API of Jitsi Videobridge.
     *
     * NOTE: Previously, the rest API name ("org.jitsi.videobridge.rest")
     * conflicted with other values in the new config, since we have
     * other properties scoped *under* "org.jitsi.videobridge.rest".   The
     * long term solution will be to port the command-line args to new config,
     * but for now we rename the property used to signal the rest API is
     * enabled so it doesn't conflict.
     */
    public static final String REST_API_PNAME = "org.jitsi.videobridge." + REST_API + "_api_temp";

    /**
     * The property that specifies allowed entities for turning on graceful
     * shutdown mode. For XMPP API this is "from" JID. In case of REST
     * the source IP is being copied into the "from" field of the IQ.
     */
    public static final String SHUTDOWN_ALLOWED_SOURCE_REGEXP_PNAME
        = "org.jitsi.videobridge.shutdown.ALLOWED_SOURCE_REGEXP";

    /**
     * The <tt>Conference</tt>s of this <tt>Videobridge</tt> mapped by their
     * IDs.
     */
    private final Map<String, Conference> conferencesById = new HashMap<>();

    /**
     * Indicates if this bridge instance has entered graceful shutdown mode.
     */
    private boolean shutdownInProgress;

    /**
     * A class that holds some instance statistics.
     */
    private final Statistics statistics = new Statistics();

    /**
     * Thread that checks expiration for conferences, contents, channels and
     * execute expire procedure for any of them.
     */
    private final VideobridgeExpireThread videobridgeExpireThread;

    /**
     * The shim which handles Colibri-related logic for this
     * {@link Videobridge}.
     */
    private final VideobridgeShim shim = new VideobridgeShim(this);

    /**
     * The {@link JvbLoadManager} instance used for this bridge.
     */
    private final JvbLoadManager<PacketRateMeasurement> jvbLoadManager;

    /**
     * The task which manages the recurring load sampling and updating of
     * {@link Videobridge#jvbLoadManager}.
     */
    private final ScheduledFuture<?> loadSamplerTask;

    static
    {
        org.jitsi.rtp.util.BufferPool.Companion.setGetArray(ByteBufferPool::getBuffer);
        org.jitsi.rtp.util.BufferPool.Companion.setReturnArray(buffer -> {
            ByteBufferPool.returnBuffer(buffer);
            return Unit.INSTANCE;
        });
        org.jitsi.nlj.util.BufferPool.Companion.setGetBuffer(ByteBufferPool::getBuffer);
        org.jitsi.nlj.util.BufferPool.Companion.setReturnBuffer(buffer -> {
            ByteBufferPool.returnBuffer(buffer);
            return Unit.INSTANCE;
        });
    }

    /**
     * Initializes a new <tt>Videobridge</tt> instance.
     */
    public Videobridge()
    {
        videobridgeExpireThread = new VideobridgeExpireThread(this);
        if (JvbLoadManager.isEnabled())
        {
            logger.info("Starting JVB load management task");
            jvbLoadManager = new JvbLoadManager<>(
                PacketRateMeasurement.getLoadedThreshold(),
                PacketRateMeasurement.getRecoveryThreshold(),
                new LastNReducer(
                    this::getConferences,
                    JvbLastNKt.jvbLastNSingleton
                )
            );
            loadSamplerTask = TaskPools.SCHEDULED_POOL.scheduleAtFixedRate(
                new PacketRateLoadSampler(this, jvbLoadManager),
                0,
                10,
                TimeUnit.SECONDS
            );
        }
        else
        {
            jvbLoadManager = null;
            loadSamplerTask = null;
        }
    }

    /**
     * Initializes a new {@link Conference} instance with an ID unique to the
     * <tt>Conference</tt> instances listed by this <tt>Videobridge</tt> and
     * adds the new instance to the list of existing <tt>Conference</tt>
     * instances.
     *
     * @param name world readable name of the conference to create.
     * @param gid the optional "global" id of the conference.
     * @return a new <tt>Conference</tt> instance with an ID unique to the
     * <tt>Conference</tt> instances listed by this <tt>Videobridge</tt>
     */
    public @NotNull Conference createConference(EntityBareJid name, long gid)
    {
        return this.createConference(name, /* enableLogging */ true, gid);
    }

    /**
     * Generate conference IDs until one is found that isn't in use and create a new {@link Conference}
     * object using that ID
     * @param name
     * @param enableLogging
     * @param gid
     * @return
     */
    private @NotNull Conference doCreateConference(EntityBareJid name, boolean enableLogging, long gid)
    {
        Conference conference = null;
        do
        {
            String id = generateConferenceID();

            synchronized (conferencesById)
            {
                if (!conferencesById.containsKey(id))
                {
                    conference
                        = new Conference(
                                this,
                                id,
                                name,
                                enableLogging,
                                gid);
                    conferencesById.put(id, conference);
                }
            }
        }
        while (conference == null);

        return conference;
    }

    /**
     * Initializes a new {@link Conference} instance with an ID unique to the
     * <tt>Conference</tt> instances listed by this <tt>Videobridge</tt> and
     * adds the new instance to the list of existing <tt>Conference</tt>
     * instances.
     *
     * @param name world readable name of the conference to create.
     * @param enableLogging whether logging should be enabled or disabled for
     * the {@link Conference}.
     */
    public @NotNull Conference createConference(EntityBareJid name, boolean enableLogging)
    {
        return createConference(name, enableLogging, Conference.GID_NOT_SET);
    }

    /**
     * Initializes a new {@link Conference} instance with an ID unique to the
     * <tt>Conference</tt> instances listed by this <tt>Videobridge</tt> and
     * adds the new instance to the list of existing <tt>Conference</tt>
     * instances.
     *
     * @param name world readable name of the conference to create.
     * @param enableLogging whether logging should be enabled or disabled for
     * the {@link Conference}.
     * @param gid the "global" id of the conference (or
     * {@link Conference#GID_NOT_SET} if it is not specified.
     * @return a new <tt>Conference</tt> instance with an ID unique to the
     * <tt>Conference</tt> instances listed by this <tt>Videobridge</tt>
     */
    public @NotNull Conference createConference(EntityBareJid name, boolean enableLogging, long gid)
    {
        final Conference conference = doCreateConference(name, enableLogging, gid);

        logger.info(() -> "create_conf, id=" + conference.getID()
                + " gid=" + conference.getGid()
                + " logging=" + enableLogging);

        return conference;
    }

    /**
     * Enables graceful shutdown mode on this bridge instance and eventually
     * starts the shutdown immediately if no conferences are currently being
     * hosted. Otherwise bridge will shutdown once all conferences expire.
     */
    private void enableGracefulShutdownMode()
    {
        if (!shutdownInProgress)
        {
            logger.info("Entered graceful shutdown mode");
        }
        this.shutdownInProgress = true;
        maybeDoShutdown();
    }

    /**
     * Expires a specific <tt>Conference</tt> of this <tt>Videobridge</tt> (i.e.
     * if the specified <tt>Conference</tt> is not in the list of
     * <tt>Conference</tt>s of this <tt>Videobridge</tt>, does nothing).
     *
     * @param conference the <tt>Conference</tt> to be expired by this
     * <tt>Videobridge</tt>
     */
    public void expireConference(Conference conference)
    {
        String id = conference.getID();
        boolean expireConference;

        synchronized (conferencesById)
        {
            if (conference.equals(conferencesById.get(id)))
            {
                conferencesById.remove(id);
                expireConference = true;
            }
            else
            {
                expireConference = false;
            }
        }
        if (expireConference)
        {
            conference.expire();
        }

        // Check if it's the time to shutdown now
        maybeDoShutdown();
    }

    /**
     * Generates a new <tt>Conference</tt> ID which is not guaranteed to be
     * unique.
     *
     * @return a new <tt>Conference</tt> ID which is not guaranteed to be unique
     */
    private String generateConferenceID()
    {
        return Long.toHexString(System.currentTimeMillis() + RANDOM.nextLong());
    }

    /**
     * Gets the statistics of this instance.
     *
     * @return the statistics of this instance.
     */
    public Statistics getStatistics()
    {
        return statistics;
    }

    /**
     * Gets an existing {@link Conference} with a specific ID.
     *
     * @param id the ID of the existing <tt>Conference</tt> to get
     * @return an existing <tt>Conference</tt> with the specified ID.
     */
    public Conference getConference(String id)
    {
        synchronized (conferencesById)
        {
            return conferencesById.get(id);
        }
    }

    /**
     * Gets the <tt>Conference</tt>s of this <tt>Videobridge</tt>.
     *
     * @return the <tt>Conference</tt>s of this <tt>Videobridge</tt>
     */
    public Collection<Conference> getConferences()
    {
        synchronized (conferencesById)
        {
            return new HashSet<>(conferencesById.values());
        }
    }

    /**
     * Returns the <tt>ConfigurationService</tt> used by this
     * <tt>Videobridge</tt>.
     *
     * @return the <tt>ConfigurationService</tt> used by this
     * <tt>Videobridge</tt>.
     */
    public ConfigurationService getConfigurationService()
    {
        return JitsiConfig.getSipCommunicatorProps();
    }

    /**
     * Handles a <tt>ColibriConferenceIQ</tt> stanza which represents a request.
     *
     * @param conferenceIQ the <tt>ColibriConferenceIQ</tt> stanza represents
     * the request to handle
     * @return an <tt>org.jivesoftware.smack.packet.IQ</tt> stanza which
     * represents the response to the specified request or <tt>null</tt> to
     * reply with <tt>feature-not-implemented</tt>
     */
    public IQ handleColibriConferenceIQ(ColibriConferenceIQ conferenceIQ)
    {
        return shim.handleColibriConferenceIQ(conferenceIQ);
    }

    /**
     * Handles <tt>HealthCheckIQ</tt> by performing health check on this
     * <tt>Videobridge</tt> instance.
     *
     * @param healthCheckIQ the <tt>HealthCheckIQ</tt> to be handled.
     * @return IQ with &quot;result&quot; type if the health check succeeded or
     * IQ with &quot;error&quot; type if something went wrong.
     * {@link XMPPError.Condition#internal_server_error} is returned when the
     * health check fails or {@link XMPPError.Condition#not_authorized} if the
     * request comes from a JID that is not authorized to do health checks on
     * this instance.
     */
    public IQ handleHealthCheckIQ(HealthCheckIQ healthCheckIQ)
    {
        try
        {
            return IQ.createResultIQ(healthCheckIQ);
        }
        catch (Exception e)
        {
            logger.warn("Exception while handling health check IQ request", e);
            return
                IQUtils.createError(
                        healthCheckIQ,
                        XMPPError.Condition.internal_server_error,
                        e.getMessage());
        }
    }

    /**
     * Returns a string representing the health of this {@link Videobridge}.
     * Note that this method does not perform any tests, but only checks the
     * cached value provided by the {@link org.jitsi.health.HealthCheckService}.
     */
    private String getHealthStatus()
    {
        HealthCheckService health = JvbHealthCheckServiceSupplierKt.singleton().get();

        Exception result = health.getResult();
        return result == null ? "OK" : result.getMessage();
    }

    /**
     * Handles a <tt>GracefulShutdownIQ</tt> stanza which represents a request.
     *
     * @param shutdownIQ the <tt>GracefulShutdownIQ</tt> stanza represents
     *        the request to handle
     */
    public void shutdown(boolean graceful)
    {
        logger.warn("Received shutdown request, graceful=" + graceful);
        if (graceful)
        {
            enableGracefulShutdownMode();
        }
        else
        {
            logger.warn("Will shutdown in 1 second.");
            new Thread(() -> {
                try
                {
                    Thread.sleep(1000);
                    logger.warn("JVB force shutdown - now");
                    System.exit(0);
                }
                catch (InterruptedException e)
                {
                    throw new RuntimeException(e);
                }
            }, "ForceShutdownThread").start();
        }
    }

    /**
     * Returns {@code true} if this instance has entered graceful shutdown mode.
     *
     * @return {@code true} if this instance has entered graceful shutdown mode;
     * otherwise, {@code false}
     */
    public boolean isShutdownInProgress()
    {
        return shutdownInProgress;
    }

    /**
     * Triggers the shutdown given that we're in graceful shutdown mode and
     * there are no conferences currently in progress.
     */
    private void maybeDoShutdown()
    {
        if (!shutdownInProgress)
        {
            return;
        }

        synchronized (conferencesById)
        {
            if (conferencesById.isEmpty())
            {
                logger.info("Videobridge is shutting down NOW");
                ShutdownServiceSupplierKt.singleton().get().beginShutdown();
            }
        }
    }

    /**
     * Starts this <tt>Videobridge</tt> in a specific <tt>BundleContext</tt>.
     *
     * NOTE: we have to make this public so Jicofo can call it from its
     * tests
     */
    public void start()
    {
        UlimitCheck.printUlimits();

        videobridgeExpireThread.start();

        // <conference>
        ProviderManager.addIQProvider(
                ColibriConferenceIQ.ELEMENT_NAME,
                ColibriConferenceIQ.NAMESPACE,
                new ColibriIQProvider());

        // ICE-UDP <transport>
        ProviderManager.addExtensionProvider(
                IceUdpTransportPacketExtension.ELEMENT_NAME,
                IceUdpTransportPacketExtension.NAMESPACE,
                new DefaultPacketExtensionProvider<>(IceUdpTransportPacketExtension.class));

        DefaultPacketExtensionProvider<CandidatePacketExtension> candidatePacketExtensionProvider
                = new DefaultPacketExtensionProvider<>(CandidatePacketExtension.class);

        // ICE-UDP <candidate>
        ProviderManager.addExtensionProvider(
                CandidatePacketExtension.ELEMENT_NAME,
                IceUdpTransportPacketExtension.NAMESPACE,
                candidatePacketExtensionProvider);
        ProviderManager.addExtensionProvider(
                RtcpmuxPacketExtension.ELEMENT_NAME,
                IceUdpTransportPacketExtension.NAMESPACE,
                new DefaultPacketExtensionProvider<>(RtcpmuxPacketExtension.class));

        // DTLS-SRTP <fingerprint>
        ProviderManager.addExtensionProvider(
                DtlsFingerprintPacketExtension.ELEMENT_NAME,
                DtlsFingerprintPacketExtension.NAMESPACE,
                new DefaultPacketExtensionProvider<>(DtlsFingerprintPacketExtension.class));

        // Health-check
        ProviderManager.addIQProvider(
                HealthCheckIQ.ELEMENT_NAME,
                HealthCheckIQ.NAMESPACE,
                new HealthCheckIQProvider());

        ConfigurationService cfg = getConfigurationService();
        startIce4j(cfg);
    }

    /**
     * Implements the ice4j-related portion of {@link #start(BundleContext)}.
     *
     * @param bundleContext the {@code BundleContext} in which this
     * {@code Videobridge} is to start
     */
    private void startIce4j(ConfigurationService cfg)
    {
        // TODO Packet logging for ice4j is not supported at this time.
        StunStack.setPacketLogger(null);

        // Make all ice4j properties system properties.
        if (cfg != null)
        {
            List<String> ice4jPropertyNames = cfg.getPropertyNamesByPrefix("org.ice4j", false);

            if (ice4jPropertyNames != null && !ice4jPropertyNames.isEmpty())
            {
                for (String propertyName : ice4jPropertyNames)
                {
                    String propertyValue = cfg.getString(propertyName);

                    // we expect the getString to return either null or a
                    // non-empty String object.
                    if (propertyValue != null)
                    {
                        System.setProperty(propertyName, propertyValue);
                    }
                }
            }
        }

        // Initialize the the host candidate interface filters in the ice4j
        // stack.
        try
        {
            HostCandidateHarvester.initializeInterfaceFilters();
        }
        catch (Exception e)
        {
            logger.warn(
                    "There were errors during host candidate interface filters"
                        + " initialization.",
                    e);
        }

        // Start the initialization of the mapping candidate harvesters.
        // Asynchronous, because the AWS and STUN harvester may take a long
        // time to initialize.
        new Thread(MappingCandidateHarvesters::initialize).start();
    }

    /**
     * Stops this <tt>Videobridge</tt> in a specific <tt>BundleContext</tt>.
     *
     * @param bundleContext the <tt>BundleContext</tt> in which this
     * <tt>Videobridge</tt> is to stop
     *
     * NOTE: we have to make this public so Jicofo can call it from its
     * tests
     */
    public void stop()
    {
        try
        {
            ConfigurationService cfg = getConfigurationService();
            stopIce4j(cfg);
        }
        finally
        {
            videobridgeExpireThread.stop();
<<<<<<< HEAD
            loadSamplerTask.cancel(true);
=======
            if (loadSamplerTask != null)
            {
                loadSamplerTask.cancel(true);
            }
            this.bundleContext = null;
>>>>>>> fb5a18c3
        }
    }

    /**
     * Implements the ice4j-related portion of {@link #stop(BundleContext)}.
     *
     * @param bundleContext the {@code BundleContext} in which this
     * {@code Videobridge} is to start
     */
    private void stopIce4j(ConfigurationService cfg)
    {
        // Shut down harvesters.
        Harvesters.closeStaticConfiguration();

        // Clear all system properties that were ice4j properties. This is done
        // to deal with any properties that are conditionally set during
        // initialization. If the conditions have changed upon restart (of the
        // component, rather than the JVM), it would not be enough to "not set"
        // the system property (as it would have survived the restart).
        if (cfg != null)
        {
            List<String> ice4jPropertyNames = cfg.getPropertyNamesByPrefix("org.ice4j", false);

            if (ice4jPropertyNames != null && !ice4jPropertyNames.isEmpty())
            {
                for (String propertyName : ice4jPropertyNames)
                {
                    System.clearProperty(propertyName);
                }
            }
        }
    }

    /**
     * Creates a JSON for debug purposes. If a specific {@code conferenceId}
     * is requested, the result will include all of the state of the conference
     * considered useful for debugging (note that this is a LOT of data).
     * Otherwise (if {@code conferenceId} is {@code null}), the result includes
     * a shallow list of the active conferences and their endpoints.
     *
     * @param conferenceId the ID of a specific conference to include. If not
     * specified, a shallow list of all conferences will be returned.
     * @param endpointId the ID of a specific endpoint in {@code conferenceId}
     * to include. If not specified, all of the conference's endpoints will be
     * included.
     */
    @SuppressWarnings("unchecked")
    public OrderedJsonObject getDebugState(String conferenceId, String endpointId, boolean full)
    {
        OrderedJsonObject debugState = new OrderedJsonObject();
        debugState.put("shutdownInProgress", shutdownInProgress);
        debugState.put("time", System.currentTimeMillis());

        debugState.put("health", getHealthStatus());
        if (jvbLoadManager != null)
        {
            debugState.put("load-management", jvbLoadManager.getStats());
        }
        debugState.put(Endpoint.overallAverageBridgeJitter.name, Endpoint.overallAverageBridgeJitter.get());

        JSONObject conferences = new JSONObject();
        debugState.put("conferences", conferences);
        if (StringUtils.isBlank(conferenceId))
        {
            getConferences().forEach(conference ->
                conferences.put(
                        conference.getID(),
                        conference.getDebugState(full, null)));
        }
        else
        {
            // Using getConference will 'touch' it and prevent it from expiring
            Conference conference;
            synchronized (conferences)
            {
                conference = this.conferencesById.get(conferenceId);
            }

            conferences.put(
                    conferenceId,
                    conference == null ? "null" : conference.getDebugState(full, endpointId));
        }

        return debugState;
    }

    /**
     * Gets statistics for the different {@code PacketQueue}s that this bridge
     * uses.
     * TODO: is there a better place for this?
     */
    @SuppressWarnings("unchecked")
    public JSONObject getQueueStats()
    {
        JSONObject queueStats = new JSONObject();

        queueStats.put(
                "srtp_send_queue",
                getJsonFromQueueErrorHandler(Endpoint.queueErrorCounter));
        queueStats.put(
                "octo_receive_queue",
                getJsonFromQueueErrorHandler(ConfOctoTransport.queueErrorCounter));
        queueStats.put(
                "octo_send_queue",
                getJsonFromQueueErrorHandler(OctoRtpReceiver.queueErrorCounter));
        queueStats.put(
                "rtp_receiver_queue",
                getJsonFromQueueErrorHandler(RtpReceiverImpl.Companion.getQueueErrorCounter()));
        queueStats.put(
                "rtp_sender_queue",
                getJsonFromQueueErrorHandler(RtpSenderImpl.Companion.getQueueErrorCounter()));

        return queueStats;
    }

    @SuppressWarnings("unchecked")
    private JSONObject getJsonFromQueueErrorHandler(
            CountingErrorHandler countingErrorHandler)
    {
        JSONObject json = new JSONObject();
        json.put("dropped_packets", countingErrorHandler.getNumPacketsDropped());
        json.put("exceptions", countingErrorHandler.getNumExceptions());
        return json;
    }

    /**
     * Gets the version of the jitsi-videobridge application.
     */
    public Version getVersion()
    {
        return JvbVersionServiceSupplierKt.singleton().get().getCurrentVersion();
    }

    /**
     * Basic statistics/metrics about the videobridge like cumulative/total
     * number of channels created, cumulative/total number of channels failed,
     * etc.
     */
    public static class Statistics
    {
        /**
         * The cumulative/total number of conferences that had all of their
         * channels failed because there was no transport activity (which
         * includes those that failed because there was no payload activity).
         */
        public AtomicInteger totalFailedConferences = new AtomicInteger(0);

        /**
         * The cumulative/total number of conferences that had some of their
         * channels failed because there was no transport activity (which
         * includes those that failed because there was no payload activity).
         */
        public AtomicInteger totalPartiallyFailedConferences = new AtomicInteger(0);

        /**
         * The cumulative/total number of conferences completed/expired on this
         * {@link Videobridge}.
         */
        public AtomicInteger totalConferencesCompleted = new AtomicInteger(0);

        /**
         * The cumulative/total number of conferences created on this
         * {@link Videobridge}.
         */
        public AtomicInteger totalConferencesCreated = new AtomicInteger(0);

        /**
         * The total duration in seconds of all completed conferences on this
         * {@link Videobridge}.
         */
        public AtomicLong totalConferenceSeconds = new AtomicLong();

        /**
         * The total number of participant-milliseconds that are loss-controlled
         * (i.e. the sum of the lengths is seconds) on this {@link Videobridge}.
         */
        public AtomicLong totalLossControlledParticipantMs = new AtomicLong();

        /**
         * The total number of participant-milliseconds that are loss-limited
         * on this {@link Videobridge}.
         */
        public AtomicLong totalLossLimitedParticipantMs = new AtomicLong();

        /**
         * The total number of participant-milliseconds that are loss-degraded
         * on this {@link Videobridge}. We chose the unit to be millis because
         * we expect that a lot of our calls spend very few ms (<500) in the
         * lossDegraded state for example, and they might get cut to 0.
         */
        public AtomicLong totalLossDegradedParticipantMs = new AtomicLong();

        /**
         * The total number of times an ICE Agent failed to establish
         * connectivity.
         */
        public AtomicInteger totalIceFailed = new AtomicInteger();

        /**
         * The total number of times an ICE Agent succeeded.
         */
        public AtomicInteger totalIceSucceeded = new AtomicInteger();

        /**
         * The total number of times an ICE Agent succeeded and the selected
         * candidate was a TCP candidate.
         */
        public AtomicInteger totalIceSucceededTcp = new AtomicInteger();

        /**
         * The total number of times an ICE Agent succeeded and the selected
         * candidate pair included a relayed candidate.
         */
        public AtomicInteger totalIceSucceededRelayed = new AtomicInteger();

        /**
         * The total number of messages received from the data channels of
         * the {@link Endpoint}s of this conference.
         */
        public AtomicLong totalDataChannelMessagesReceived = new AtomicLong();

        /**
         * The total number of messages sent via the data channels of the
         * {@link Endpoint}s of this conference.
         */
        public AtomicLong totalDataChannelMessagesSent = new AtomicLong();

        /**
         * The total number of messages received from the data channels of
         * the {@link Endpoint}s of this conference.
         */
        public AtomicLong totalColibriWebSocketMessagesReceived = new AtomicLong();

        /**
         * The total number of messages sent via the data channels of the
         * {@link Endpoint}s of this conference.
         */
        public AtomicLong totalColibriWebSocketMessagesSent = new AtomicLong();

        /**
         * The total number of bytes received in RTP packets in conferences on
         * this videobridge. Note that this is only updated when conferences
         * expire.
         */
        public AtomicLong totalBytesReceived = new AtomicLong();

        /**
         * The total number of bytes sent in RTP packets in conferences on
         * this videobridge. Note that this is only updated when conferences
         * expire.
         */
        public AtomicLong totalBytesSent = new AtomicLong();

        /**
         * The total number of RTP packets received in conferences on this
         * videobridge. Note that this is only updated when conferences
         * expire.
         */
        public AtomicLong totalPacketsReceived = new AtomicLong();

        /**
         * The total number of RTP packets sent in conferences on this
         * videobridge. Note that this is only updated when conferences
         * expire.
         */
        public AtomicLong totalPacketsSent = new AtomicLong();

        /**
         * The total number of endpoints created.
         */
        public AtomicInteger totalEndpoints = new AtomicInteger();

        /**
         * The number of endpoints which had not established an endpoint
         * message transport even after some delay.
         */
        public AtomicInteger numEndpointsNoMessageTransportAfterDelay = new AtomicInteger();

        /**
         * The total number of times the dominant speaker in any conference
         * changed.
         */
        public LongAdder totalDominantSpeakerChanges = new LongAdder();

        /**
         * Number of endpoints whose ICE connection was established, but DTLS
         * wasn't (at the time of expiration).
         */
        public AtomicInteger dtlsFailedEndpoints = new AtomicInteger();
    }
}<|MERGE_RESOLUTION|>--- conflicted
+++ resolved
@@ -629,15 +629,10 @@
         finally
         {
             videobridgeExpireThread.stop();
-<<<<<<< HEAD
-            loadSamplerTask.cancel(true);
-=======
             if (loadSamplerTask != null)
             {
                 loadSamplerTask.cancel(true);
             }
-            this.bundleContext = null;
->>>>>>> fb5a18c3
         }
     }
 
