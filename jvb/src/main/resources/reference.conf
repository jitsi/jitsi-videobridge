videobridge {
  entity-expiration {
    # If an entity has no activity after this timeout, it is expired
    timeout=1 minute

    # The interval at which the videobridge will check for expired entities
    check-interval=${videobridge.entity-expiration.timeout}
  }
  health {
    # The interval between health checks
    interval=10 seconds

    # The timeout for a health check
    timeout=30 seconds

    # If performing a health check takes longer than this, it is considered unsuccessful.
    max-check-duration=3 seconds

    # Whether or not health check failures should be 'sticky'
    # (i.e. once the bridge becomes unhealthy, it will never
    # go back to a healthy state)
    sticky-failures=false
  }
  ep-connection-status {
    # How long we'll wait for an endpoint to *start* sending
    # data before we consider it 'inactive'
    first-transfer-timeout=15 seconds

    # How long an endpoint can be 'inactive' before it will
    # be considered disconnected
    max-inactivity-limit=3 seconds

    # How often we check endpoint's connectivity status
    check-interval=500 milliseconds
  }
  cc {
    bwe-change-threshold=0.15
    thumbnail-max-height-px=180
    onstage-ideal-height-px=1080
    onstage-preferred-height-px=360
    onstage-preferred-framerate=30
    // Whether the bridge is allowed to oversend (send the lowest layer regardless of BWE) for on-stage endpoints. If
    // allowed, it's only used when an endpoint is screensharing.
    allow-oversend-onstage=true
    // The maximum bitrate by which the estimation will be exceeded when oversending (if oversending is allowed).
    max-oversend-bitrate=500 kbps
    trust-bwe=true

    # How often we check to send probing data
    padding-period=15ms

    # How often we'll force recalculations of forwarded
    # streams
    max-time-between-calculations = 15 seconds

    # A JVB-wide last-n value, observed by all endpoints.  Endpoints
    # will take the minimum of their setting and this one (-1 implies
    # no last-n limit)
    jvb-last-n = -1
  }
  # The APIs by which the JVB can be controlled
  apis {
    xmpp-client {
      # The interval at which presence is published in the configured MUCs.
      presence-interval = ${videobridge.stats.interval}

      # Controls which statistics are sent.
      stats-filter {
        # Whether to filter the statistics.
        # If true, send whitelisted keys only. If false, send all statistics.
        enabled = false

        # Which statistics to send, when filter is enabled.
        # Ignored if filter is disabled.
<<<<<<< HEAD
        whitelist = ["average_participant_stress", "current_timestamp", "graceful_shutdown", "drain",
           "octo_version", "region", "relay_id", "stress_level", "version"]
=======
        whitelist = ["average_participant_stress", "colibri2", "current_timestamp", "graceful_shutdown",
           "region", "relay_id", "stress_level", "version"]
>>>>>>> 7e881954
      }

      # The size of the Smack JID cache
      jid-cache-size = 1000

      configs {
        # example-connection-id {
        #   For the properties which should be
        #   filled out here, see MucClientConfiguration
        # }
      }
    }
    # The COLIBRI REST API
    rest {
      enabled = false
    }
    jvb-api {
      enabled = false
    }
  }
  # Configuration of the different REST APIs.
  # Note that the COLIBRI REST API is configured under videobridge.apis.rest instead.
  rest {
    debug {
      enabled = true
    }
    health {
      enabled = true
    }
    shutdown {
      # Note that the shutdown API requires the COLIBRI API to also be enabled.
      enabled = false
    }
    drain {
      enabled = true
    }
    version {
      enabled = true
    }
  }
  http-servers {
    # The HTTP server which hosts services intended for 'public' use
    # (e.g. websockets for the bridge channel connection)
    public {
      # See JettyBundleActivatorConfig in Jicoco for values
      port = -1
      tls-port = -1
    }
    # The HTTP server which hosts services intended for 'private' use
    # (e.g. health or debug stats)
    private {
      # See JettyBundleActivatorConfig in Jicoco for values
      host = 127.0.0.1
    }
  }
  octo {
    # Whether or not Octo is enabled
    enabled=false

    # A string denoting the 'region' of this JVB.  This region
    # will be used by Jicofo in the selection of a bridge for
    # a client by comparing it to the client's region.
    # Must be set when 'enabled' is true
    #region="us-west-1"

    # The address on which the Octo relay should bind
    # Must be set when 'enabled' is true
    #bind-address=198.51.100.1

    # The port to which the Octo relay should bind
    bind-port=4096

    # The address which controls the public address which
    # will be part of the Octo relayId
    #public-address=198.51.100.1

    # The size of the incoming octo queue. This queue is per-remote-endpoint,
    # so it matches what we use for local endpoints
    recv-queue-size=1024

    # The size of the outgoing octo queue.  This is a per-originating-endpoint
    # queue, so assuming all packets are routed (as they currently are for Octo)
    # it should be the same size as the transceiver recv queue in
    # jitsi-media-transform.  Repeating the description from there:
    #   Assuming 300pps for high-definition, 200pps for standard-definition,
    #   100pps for low-definition and 50pps for audio, this queue is fed
    #   650pps, so its size in terms of millis is 1024/650*1000 ~= 1575ms.
    send-queue-size=1024
  }
  load-management {
    # Whether or not the reducer will be enabled to take actions to mitigate load
    reducer-enabled = false
    load-measurements {
      packet-rate {
        # The packet rate at which we'll consider the bridge overloaded
        load-threshold = 50000
        # The packet rate at which we'll consider the bridge 'underloaded' enough
        # to start recovery
        recovery-threshold = 40000
      }
    }
    load-reducers {
      last-n {
        # The factor by which we'll reduce the current last-n when trying to reduce load
        reduction-scale = .75
        # The factor by which we'll increase the current last-n when trying to recover
        recover-scale = 1.25
        # The minimum time in between runs of the last-n reducer to reduce or recover from
        # load
        impact-time = 1 minute
        # The lowest value we'll set for last-n
        minimum-last-n-value = 1
        # The highest last-n value we'll enforce.  Once the enforced last-n exceeds this value
        # we'll remove the limit entirely
        maximum-enforced-last-n-value = 40
      }
    }
    // LastN limits based on conference size. Maps a conference size to the maximum number of streams that will be
    // forwarded to endpoints in a conference of that size or larger (up until the next entry).
    conference-last-n-limits {
      // With these example values conferences with size<20 endpoints can have arbitrary lastN, conferences with
      // 20 < size <= 29 can have lastN at most 20, conferences 30 < size <= 50 can have lastN at most 15.
      #20 = 20,
      #30 = 15,
      #50 = 10,
      #90 = 2
    }
    // An estimation of the stress an endpoint adds to the bridge when ramped up. This is communicated to jicofo
    // together with the stress level, where it is used to calculate an augmented stress value for the bridge, which
    // takes into account recently added endpoints:
    // augmented_stress = jvb_reported_stress + number_recently_added_participants * average-participant-stress
    average-participant-stress = 0.01
  }
  sctp {
    # Whether SCTP data channels are enabled.
    enabled=true
  }
  stats {
    # The interval at which stats are gathered.
    interval = 5 seconds

    # Configuration related to pushing statistics to callstats.io.
    callstats {
      # An integer application ID (use 0 to disable pushing stats to callstats).
      app-id = 0

      # The shared secred to authentication with callstats.io.
      //app-secret = "s3cret"

      # ID of the key that was used to generate token.
      //key-id = "abcd"

      # The path to private key file.
      //key-path = "/etc/jitsi/videobridge/ecpriv.jwk"

      # The ID of the server instance to be used when reporting to callstats.
      bridge-id = "jitsi"

      # TODO: document
      //conference-id-prefix = "abcd"

      # The interval at which statististics will be published to callstats. This affects both per-conference and global
      # statistics.
      # Note that this value will be overriden if a "callstatsio" transport is defined in the parent "stats" section.
      interval = ${videobridge.stats.interval}
    }
  }
  websockets {
    enabled=false
    server-id="default-id"
    # Whether to negotiate WebSocket compression (permessage-deflate)
    enable-compression = true

    # Optional, even when 'enabled' is set to true
    # tls=true
    # Must be set when enabled = true
    #domain="some-domain"
  }
  ice {
    tcp {
      # Whether ICE/TCP is enabled.
      enabled = false

      # The port to bind to for ICE/TCP.
      port = 443

      # An optional additional port to advertise.
      # mapped-port = 8443
      # Whether to use "ssltcp" or plain "tcp".
      ssltcp = true
    }

    udp {
        # The port for ICE/UDP.
        port = 10000
    }

    # An optional prefix to include in STUN username fragments generated by the bridge.
    #ufrag-prefix = "jvb-123:"

    # Which candidate pairs to keep alive. The accepted values are defined in ice4j's KeepAliveStrategy:
    # "selected_and_tcp", "selected_only", or "all_succeeded".
    keep-alive-strategy = "selected_and_tcp"

    # Whether to use the "component socket" feature of ice4j.
    use-component-socket = true

    # Whether to attempt DNS resolution for remote candidates that contain a non-literal address. When set to 'false'
    # such candidates will be ignored.
    resolve-remote-candidates = false

    # The nomination strategy to use for ICE.  THe accepted values are defined in ice4j's NominationStrategy:
    # "NominateFirstValid", "NominateHighestPriority", "NominateFirstHostOrReflexiveValid", or "NominateBestRTT".
    nomination-strategy = "NominateFirstHostOrReflexiveValid"

    # Whether to advertise private ICE candidates, i.e. RFC 1918 IPv4 addresses and fec0::/10 and fc00::/7 IPv6 addresses.
    advertise-private-candidates = true
  }

  transport {
    send {
      # The size of the dtls-transport outgoing queue. This is a per-participant
      # queue. Packets from the egress end-up in this queue right before
      # transmission by the outgoing srtp pipeline (which mainly consists of the
      # packet sender).
      #
      # Its size needs to be of the same order of magnitude as the rtp sender
      # queue. In a 100 participant call, assuming 300pps for the on-stage and
      # 100pps for low-definition, last-n 20 and 2 participants talking, so
      # 2*50pps for audio, this queue is fed 300+19*100+2*50 = 2300pps, so its
      # size in terms of millis is 1024/2300*1000 ~= 445ms.
      queue-size=1024
    }
  }

  # The experimental multiple streams per endpoint support
  multi-stream {
    enabled = false
  }

  speech-activity {
    # The number of speakers to include in the list of recent speakers sent with dominant speaker change
    # notifications.
    recent-speakers-count = 10
  }

  loudest {
      # Whether to route only the loudest speakers. If false, all audio is forwarded.
      route-loudest-only = false

      # The number of current loudest speakers to route audio packets for.
      # Ignored if route-loudest-only = false.
      num-loudest = 3

      # Whether to route dominant speaker when it is not among the current loudest speakers.
      # Ignored if route-loudest-only = false.
      always-route-dominant = true

      # Time after which speaker is removed from loudest list if
      # no new audio packets have been received from that speaker.
      energy-expire-time = 150 milliseconds

      # Alpha factor for exponential smoothing of energy values, multiplied by 100.
      energy-alpha-pct = 50
  }

  version {
    # Whether to announce the jitsi-videobridge version to clients in the ServerHello message.
    announce = false
  }

  # The minimum amount of time to stay in graceful-shutdown mode before terminating.
  graceful-shutdown-delay = 1 minute

  # Whether to start the videobridge in drain mode.
  initial-drain-mode = false
}
<|MERGE_RESOLUTION|>--- conflicted
+++ resolved
@@ -72,13 +72,8 @@
 
         # Which statistics to send, when filter is enabled.
         # Ignored if filter is disabled.
-<<<<<<< HEAD
-        whitelist = ["average_participant_stress", "current_timestamp", "graceful_shutdown", "drain",
-           "octo_version", "region", "relay_id", "stress_level", "version"]
-=======
-        whitelist = ["average_participant_stress", "colibri2", "current_timestamp", "graceful_shutdown",
-           "region", "relay_id", "stress_level", "version"]
->>>>>>> 7e881954
+        whitelist = ["average_participant_stress", "colibri2", "current_timestamp",
+          "graceful_shutdown", "drain", "region", "relay_id", "stress_level", "version"]
       }
 
       # The size of the Smack JID cache
