<<<<<<< HEAD
The REST API allows querying Videobridge whether it deems itself in a healthy state (i.e. the application is operational and the functionality it provides should perform as expected) at the time of the query or not. Videobridge will run an internal test in response to the request to determine its current health status.
=======
The REST API allows querying Videobridge whether it deems itself in a healthy state (i.e. the application is operational and the functionality it provides should perform as expected) at the time of the query or not. Videobridge performs periodic internal tests, and returns the latest result in response to requests to the `/about/health` endpoint.
>>>>>>> 031cb5a9

<table>
  <tr>
    <th>HTTP Method</th>
    <th>Resource</th>
    <th>Response</th>
  </tr>
  <tr>
    <td><code>GET</code></td>
    <td><code>/about/health</code></td>
    <td>
      <ul>
<<<<<<< HEAD
        <li><code>200 OK</code> if Videobridge ran its internal test to determine its current health status and the test completed successfully. The response is with <code>Content-Type: application/json</code> but no JSON value is provided i.e. <code>Content-Length: 0</code>.</li>
        <li><code>503 Service Unavailable</code> if Videobridge is currently unable to run its health check. The reasons for the failure include (but are not limited to):
          <ul>
            <li>The REST API server has been brought up but the core conference-related functionality of Videobridge is still initializing. Videobridge could be considered healthy if the client chooses to interpret the HTTP status in such a fashion since the application may pass though the described transitional state under normal operation.</li>
            <li>The core conference-related functionality of Videobridge has commenced a shutdown procedure but the REST API server has not shut down yet. Videobridge could be considered healthy if the client chooses to interpret the HTTP status in such a fashion since the application may pass though the described transitional state under normal operation.</li>
            <li>The core conference-related functionality of Videobridge is in an unhealthy state and the REST API server is operating as expected.</li>
          </ul>
        </li>
        <li><code>500 Internal Server Error</code> or any other <code>5xx</code> status code if Videobridge ran its health check and determined that it is in an unhealthy state.</li>
        <li>No response (within a client-defined time frame) if Videobridge has entered a deadlock, an infinite loop, or a similar condition which prevents the completion of the health check. The server is to be considered in an unhealthy state by the client.</li>
=======
        <li><code>200 OK</code> The service is healthy. The response is with <code>Content-Type: application/json</code> but no JSON value is provided i.e. <code>Content-Length: 0</code>.</li>
        <li><code>500 Internal Server Error</code> or any other <code>5xx</code> status code if Videobridge determined that it is in an unhealthy state.</li>
>>>>>>> 031cb5a9
      </ul>
    </td>
  </tr>
</table>

To enable the REST API, start Videobridge with the command line argument <code>--apis=rest</code> (or <code>--apis=rest,xmpp</code> to enable the XMPP API as well).<|MERGE_RESOLUTION|>--- conflicted
+++ resolved
@@ -1,8 +1,4 @@
-<<<<<<< HEAD
-The REST API allows querying Videobridge whether it deems itself in a healthy state (i.e. the application is operational and the functionality it provides should perform as expected) at the time of the query or not. Videobridge will run an internal test in response to the request to determine its current health status.
-=======
 The REST API allows querying Videobridge whether it deems itself in a healthy state (i.e. the application is operational and the functionality it provides should perform as expected) at the time of the query or not. Videobridge performs periodic internal tests, and returns the latest result in response to requests to the `/about/health` endpoint.
->>>>>>> 031cb5a9
 
 <table>
   <tr>
@@ -15,21 +11,8 @@
     <td><code>/about/health</code></td>
     <td>
       <ul>
-<<<<<<< HEAD
-        <li><code>200 OK</code> if Videobridge ran its internal test to determine its current health status and the test completed successfully. The response is with <code>Content-Type: application/json</code> but no JSON value is provided i.e. <code>Content-Length: 0</code>.</li>
-        <li><code>503 Service Unavailable</code> if Videobridge is currently unable to run its health check. The reasons for the failure include (but are not limited to):
-          <ul>
-            <li>The REST API server has been brought up but the core conference-related functionality of Videobridge is still initializing. Videobridge could be considered healthy if the client chooses to interpret the HTTP status in such a fashion since the application may pass though the described transitional state under normal operation.</li>
-            <li>The core conference-related functionality of Videobridge has commenced a shutdown procedure but the REST API server has not shut down yet. Videobridge could be considered healthy if the client chooses to interpret the HTTP status in such a fashion since the application may pass though the described transitional state under normal operation.</li>
-            <li>The core conference-related functionality of Videobridge is in an unhealthy state and the REST API server is operating as expected.</li>
-          </ul>
-        </li>
-        <li><code>500 Internal Server Error</code> or any other <code>5xx</code> status code if Videobridge ran its health check and determined that it is in an unhealthy state.</li>
-        <li>No response (within a client-defined time frame) if Videobridge has entered a deadlock, an infinite loop, or a similar condition which prevents the completion of the health check. The server is to be considered in an unhealthy state by the client.</li>
-=======
         <li><code>200 OK</code> The service is healthy. The response is with <code>Content-Type: application/json</code> but no JSON value is provided i.e. <code>Content-Length: 0</code>.</li>
         <li><code>500 Internal Server Error</code> or any other <code>5xx</code> status code if Videobridge determined that it is in an unhealthy state.</li>
->>>>>>> 031cb5a9
       </ul>
     </td>
   </tr>
