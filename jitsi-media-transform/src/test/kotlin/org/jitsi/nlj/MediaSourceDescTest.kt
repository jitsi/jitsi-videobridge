/*
 * Copyright @ 2018 - present 8x8, Inc.
 *
 * Licensed under the Apache License, Version 2.0 (the "License");
 * you may not use this file except in compliance with the License.
 * You may obtain a copy of the License at
 *
 *     http://www.apache.org/licenses/LICENSE-2.0
 *
 * Unless required by applicable law or agreed to in writing, software
 * distributed under the License is distributed on an "AS IS" BASIS,
 * WITHOUT WARRANTIES OR CONDITIONS OF ANY KIND, either express or implied.
 * See the License for the specific language governing permissions and
 * limitations under the License.
 */

package org.jitsi.nlj

import io.kotest.core.spec.style.ShouldSpec
import io.kotest.matchers.should
import io.kotest.matchers.shouldBe
import io.kotest.matchers.types.beInstanceOf
import org.jitsi.nlj.rtp.codec.vpx.VpxRtpLayerDesc
import org.jitsi.nlj.util.Bandwidth
import org.jitsi.nlj.util.BitrateTracker
import org.jitsi.nlj.util.bps
import org.jitsi.utils.secs

class MediaSourceDescTest : ShouldSpec() {
    init {
        val ssrcs = arrayOf(0xdeadbeefL, 0xcafebabeL, 0x01234567L)
        val source = createSource(
            ssrcs,
            1,
            3,
            "Fake owner",
            "Fake name",
            VideoType.DESKTOP
        )

        context("Source properties should be correct") {
            source.owner shouldBe "Fake owner"
            source.sourceName shouldBe "Fake name"
            source.videoType shouldBe VideoType.DESKTOP
            source.rtpEncodings.size shouldBe 3

            source.rtpLayers.size shouldBe 9
            source.hasRtpLayers() shouldBe true
            source.numRtpLayers() shouldBe 9

            source.matches(0xdeadbeef) shouldBe true
        }

        context("Encoding and layer properties should be correct") {
            for (i in source.rtpEncodings.indices) {
                val e = source.rtpEncodings[i]
                e.primarySSRC shouldBe ssrcs[i]
                e.eid shouldBe i
                e.layers.size shouldBe 3
                for (j in e.layers.indices) {
                    val l = e.layers[j]
                    l should beInstanceOf<VpxRtpLayerDesc>()
                    l as VpxRtpLayerDesc

                    l.eid shouldBe i
                    l.tid shouldBe j
                    l.sid shouldBe -1

                    /* Set up rate statistics testing */
                    /* Set non-zero rates for (0,0), (0,1), (1,0), (1,1), and (2,2) */
                    if ((i < source.rtpEncodings.size - 1 && j < e.layers.size - 1) ||
                        (i == source.rtpEncodings.size - 1 && j == e.layers.size - 1)
                    ) {
                        /* Encode the layer ID into the rate, so it's unambiguous which layers are getting summed. */
                        l.inheritStatistics(FakeBitrateTracker(1L shl (i * source.rtpEncodings.size + j)))
                    }
                }
            }
        }

        context("Layer bitrates should be correct") {
            val t = 0L // Doesn't actually matter for fake rate statistics

            /* Rate from layer 0 */
            source.getBitrate(t, RtpLayerDesc.getIndex(0, 0, 0)) shouldBe 1.bps
            /* Rates from layer 1 and its dependency, 0 */
            source.getBitrate(t, RtpLayerDesc.getIndex(0, 0, 1)) shouldBe (2 + 1).bps
            /* Layer 2's own rate is 0, so rates from its dependencies, 1 and 0 */
            source.getBitrate(t, RtpLayerDesc.getIndex(0, 0, 2)) shouldBe (2 + 1).bps

            /* Rate from layer 3 */
            source.getBitrate(t, RtpLayerDesc.getIndex(1, 0, 0)) shouldBe 8.bps
            /* Rates from layer 4 and its dependency, 3 */
            source.getBitrate(t, RtpLayerDesc.getIndex(1, 0, 1)) shouldBe (16 + 8).bps
            /* Layer 5's own rate is 0, so rates from its dependencies, 4 and 3 */
            source.getBitrate(t, RtpLayerDesc.getIndex(1, 0, 2)) shouldBe (16 + 8).bps

            /* If a layer returns a 0 rate, the function gets the next lower non-zero rate */
            /* Layer 6's own rate is 0, and it has no dependencies, so get the rate from the next-lower
               layer, 5 */
            source.getBitrate(t, RtpLayerDesc.getIndex(2, 0, 0)) shouldBe (16 + 8).bps
            /* Layer 7's own rate is also 0, so similarly get the rate from layer 5 */
            source.getBitrate(t, RtpLayerDesc.getIndex(2, 0, 1)) shouldBe (16 + 8).bps
            /* Layer 8's rate.  Its dependencies (7 and 6) are 0. */
            source.getBitrate(t, RtpLayerDesc.getIndex(2, 0, 2)) shouldBe 256.bps
        }
    }
}

/* The following creation functions are adapted from MediaSourceFactory in jitsi-videobridge. */

/**
 * Calculates the array position of an RTP layer description specified by its
 * spatial index (SVC) and temporal index (SVC).
 *
 * @param spatialIdx the spatial layer index.
 * @param temporalIdx the temporal layer index.
 *
 * @return the subjective quality index of the flow specified in the
 * arguments.
 */
private fun idx(spatialIdx: Int, temporalIdx: Int, temporalLen: Int) = spatialIdx * temporalLen + temporalIdx

/*
 * Creates layers for an encoding.
 *
 * @param spatialLen the number of spatial encodings per simulcast stream.
 * @param temporalLen the number of temporal encodings per simulcast stream.
 * @param height the maximum height of the top spatial layer
 * @return an array that holds the layer descriptions.
 */
<<<<<<< HEAD
private fun createRTPLayerDescs(
    spatialLen: Int,
    temporalLen: Int,
    encodingIdx: Int,
    height: Int
): Array<RtpLayerDesc> {
    val rtpLayers = arrayOfNulls<VpxRtpLayerDesc>(spatialLen * temporalLen)
=======
private fun createRTPLayerDescs(spatialLen: Int, temporalLen: Int, encodingIdx: Int, height: Int): Array<RtpLayerDesc> {
    val rtpLayers = arrayOfNulls<RtpLayerDesc>(spatialLen * temporalLen)
>>>>>>> be7701fa
    for (spatialIdx in 0 until spatialLen) {
        var frameRate = 30.toDouble() / (1 shl temporalLen - 1)
        for (temporalIdx in 0 until temporalLen) {
            val idx: Int = idx(spatialIdx, temporalIdx, temporalLen)
            val dependencies: Array<VpxRtpLayerDesc> = if (spatialIdx > 0 && temporalIdx > 0) {
                // this layer depends on spatialIdx-1 and temporalIdx-1.
                arrayOf(
                    rtpLayers[
                        idx(
                            spatialIdx,
                            temporalIdx - 1,
                            temporalLen
                        )
                    ]!!,
                    rtpLayers[
                        idx(
                            spatialIdx - 1,
                            temporalIdx,
                            temporalLen
                        )
                    ]!!
                )
            } else if (spatialIdx > 0) {
                // this layer depends on spatialIdx-1.
                arrayOf(
                    rtpLayers[
                        idx(
                            spatialIdx - 1,
                            temporalIdx,
                            temporalLen
                        )
                    ]!!
                )
            } else if (temporalIdx > 0) {
                // this layer depends on temporalIdx-1.
                arrayOf(
                    rtpLayers[
                        idx(
                            spatialIdx,
                            temporalIdx - 1,
                            temporalLen
                        )
                    ]!!
                )
            } else {
                // this is a base layer without any dependencies.
                emptyArray()
            }
            val temporalId = if (temporalLen > 1) temporalIdx else -1
            val spatialId = if (spatialLen > 1) spatialIdx else -1
            rtpLayers[idx] = VpxRtpLayerDesc(
                encodingIdx,
                temporalId,
                spatialId,
                height,
                frameRate,
                dependencies
            )
            frameRate *= 2.0
        }
    }
    return rtpLayers as Array<RtpLayerDesc>
}

/**
 * Creates an RTP encoding.
 * @param primarySsrc the primary SSRC for the encoding.
 * @param spatialLen the number of spatial layers of the encoding.
 * @param temporalLen the number of temporal layers of the encodings.
 * @param secondarySsrcs a list of pairs, where each
 * pair has the secondary ssrc as its key, and the type (rtx, etc.) as its
 * value
 * @param encodingIdx the index of the encoding
 * @return a description of the encoding.
 */
private fun createRtpEncodingDesc(
    primarySsrc: Long,
    spatialLen: Int,
    temporalLen: Int,
    encodingIdx: Int,
    height: Int
): RtpEncodingDesc {
    val layers: Array<RtpLayerDesc> = createRTPLayerDescs(
        spatialLen,
        temporalLen,
        encodingIdx,
        height
    )
    val enc = RtpEncodingDesc(primarySsrc, layers)
    return enc
}

private fun createSource(
    primarySsrcs: Array<Long>,
    numSpatialLayersPerStream: Int,
    numTemporalLayersPerStream: Int,
    owner: String,
    name: String,
    videoType: VideoType,
): MediaSourceDesc {
    var height = 180

    val encodings = Array(primarySsrcs.size) { encodingIdx ->
        val primarySsrc: Long = primarySsrcs[encodingIdx]
        val ret = createRtpEncodingDesc(
            primarySsrc,
            numSpatialLayersPerStream,
            numTemporalLayersPerStream,
            encodingIdx,
            height
        )
        height *= 2
        ret
    }

    return MediaSourceDesc(encodings, owner, name, videoType)
}

/** A fake rate statistics object, for testing */
private class FakeBitrateTracker(
    private val fakeRateBps: Long
) : BitrateTracker(1.secs) {
    override fun getRate(nowMs: Long): Bandwidth {
        return fakeRateBps.bps
    }

    override fun getRateBps(nowMs: Long): Long {
        return fakeRateBps
    }
}<|MERGE_RESOLUTION|>--- conflicted
+++ resolved
@@ -129,18 +129,8 @@
  * @param height the maximum height of the top spatial layer
  * @return an array that holds the layer descriptions.
  */
-<<<<<<< HEAD
-private fun createRTPLayerDescs(
-    spatialLen: Int,
-    temporalLen: Int,
-    encodingIdx: Int,
-    height: Int
-): Array<RtpLayerDesc> {
+private fun createRTPLayerDescs(spatialLen: Int, temporalLen: Int, encodingIdx: Int, height: Int): Array<RtpLayerDesc> {
     val rtpLayers = arrayOfNulls<VpxRtpLayerDesc>(spatialLen * temporalLen)
-=======
-private fun createRTPLayerDescs(spatialLen: Int, temporalLen: Int, encodingIdx: Int, height: Int): Array<RtpLayerDesc> {
-    val rtpLayers = arrayOfNulls<RtpLayerDesc>(spatialLen * temporalLen)
->>>>>>> be7701fa
     for (spatialIdx in 0 until spatialLen) {
         var frameRate = 30.toDouble() / (1 shl temporalLen - 1)
         for (temporalIdx in 0 until temporalLen) {
