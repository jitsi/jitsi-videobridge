/*
 * Copyright @ 2018 - present 8x8, Inc.
 *
 * Licensed under the Apache License, Version 2.0 (the "License");
 * you may not use this file except in compliance with the License.
 * You may obtain a copy of the License at
 *
 *     http://www.apache.org/licenses/LICENSE-2.0
 *
 * Unless required by applicable law or agreed to in writing, software
 * distributed under the License is distributed on an "AS IS" BASIS,
 * WITHOUT WARRANTIES OR CONDITIONS OF ANY KIND, either express or implied.
 * See the License for the specific language governing permissions and
 * limitations under the License.
 */
package org.jitsi.nlj.rtp.codec.vp9

import io.kotest.assertions.withClue
import io.kotest.core.spec.style.ShouldSpec
import io.kotest.matchers.should
import io.kotest.matchers.shouldBe
import io.kotest.matchers.shouldNotBe
import io.kotest.matchers.types.beInstanceOf
import org.jitsi.nlj.RtpEncodingDesc
import org.jitsi.nlj.rtp.codec.vpx.VpxRtpLayerDesc
import org.jitsi_modified.impl.neomedia.codec.video.vp9.DePacketizer
import javax.xml.bind.DatatypeConverter

class Vp9PacketTest : ShouldSpec() {
    private data class SampleVp9Packet(
        val description: String,
        val data: ByteArray,
        val isStartOfFrame: Boolean,
        val isEndOfFrame: Boolean,
        val isEndOfPicture: Boolean,
        val isKeyframe: Boolean,
        val isInterPicturePredicted: Boolean,
        val pictureId: Int?,
        val hasExtendedPictureId: Boolean,
        val isUpperLevelReference: Boolean,
        val tid: Int?,
        val sid: Int?,
        val isSwitchingUpPoint: Boolean,
        val usesInterLayerDependency: Boolean,
        val tL0PICIDX: Int?,
        val descriptorSize: Int,
        val scalabilityStructure: RtpEncodingDesc? = null
    ) {
        constructor(
            description: String,
            hexData: String,
            isStartOfFrame: Boolean,
            isEndOfFrame: Boolean,
            isEndOfPicture: Boolean,
            isKeyframe: Boolean,
            isInterPicturePredicted: Boolean,
            pictureId: Int?,
            hasExtendedPictureId: Boolean,
            isUpperLevelReference: Boolean,
            tid: Int?,
            sid: Int?,
            isSwitchingUpPoint: Boolean,
            usesInterLayerDependency: Boolean,
            tL0PICIDX: Int?,
            descriptorSize: Int,
            scalabilityStructure: RtpEncodingDesc? = null
        ) : this(
            description = description,
            data = DatatypeConverter.parseHexBinary(hexData),
            isStartOfFrame = isStartOfFrame,
            isEndOfFrame = isEndOfFrame,
            isEndOfPicture = isEndOfPicture,
            isKeyframe = isKeyframe,
            isInterPicturePredicted = isInterPicturePredicted,
            pictureId = pictureId,
            hasExtendedPictureId = hasExtendedPictureId,
            isUpperLevelReference = isUpperLevelReference,
            tid = tid,
            sid = sid,
            isSwitchingUpPoint = isSwitchingUpPoint,
            usesInterLayerDependency = usesInterLayerDependency,
            tL0PICIDX = tL0PICIDX,
            descriptorSize = descriptorSize,
            scalabilityStructure = scalabilityStructure
        )
    }

    /* Packets captured from Chrome VP9 call */
    private val testPackets = arrayOf(
        /* Live video - Chrome 81 */
        SampleVp9Packet(
            "Chrome: Start of keyframe (with SS) in K-SVC stream",
            // RTP
            "906536b69f3077686098017b" +
                // RTP header extension
                "bede0002" + "3202168751210700" +
                // I=1,P=0,L=1,F=0,B=1,E=0,V=1,Z=0
                "aa" +
                // M=1,PID=0x1e65=7781
                "9e65" +
                // TID=0,U=0,SID=0,D=0
                "00" +
                // TL0PICIDX=0xfd=253
                "fd" +
                // Begin SS: N_S=2,Y=1,G=1
                "58" +
                // WIDTH=320
                "0140" +
                // HEIGHT=180
                "00b4" +
                // WIDTH=640
                "0280" +
                // HEIGHT=360
                "0168" +
                // WIDTH=1280
                "0500" +
                // HEIGHT=720
                "02d0" +
                // N_G=4
                "04" +
                // TID=0,U=0,R=1
                "04" +
                // P_DIFF=4
                "04" +
                // TID=2,U=1,R=1
                "54" +
                // P_DIFF=1
                "01" +
                // TID=1,U=1,R=1
                "34" +
                // P_DIFF=2
                "02" +
                // TID=2,U=1,R=1
                "54" +
                // P_DIFF=1
                "01" +
                // VP9 media.  Truncated.
                "834983420013f00b3827f8167858e0907063a8000f",
            isStartOfFrame = true,
            isEndOfFrame = false,
            isEndOfPicture = false,
            isKeyframe = true,
            isInterPicturePredicted = false,
            pictureId = 7781,
            hasExtendedPictureId = true,
            isUpperLevelReference = true,
            tid = 0,
            sid = 0,
            isSwitchingUpPoint = false,
            usesInterLayerDependency = false,
            tL0PICIDX = 253,
            descriptorSize = 27,
            scalabilityStructure = RtpEncodingDesc(
                0x6098017bL,
                arrayOf(
<<<<<<< HEAD
                    VpxRtpLayerDesc(0, 0, 0, 180, 7.5),
                    VpxRtpLayerDesc(0, 1, 0, 180, 15.0 /* TODO: dependencies */),
                    VpxRtpLayerDesc(0, 2, 0, 180, 30.0 /* TODO: dependencies */),
                    VpxRtpLayerDesc(0, 0, 1, 360, 7.5 /* TODO: dependencies */),
                    VpxRtpLayerDesc(0, 1, 1, 360, 15.0 /* TODO: dependencies */),
                    VpxRtpLayerDesc(0, 2, 1, 360, 30.0 /* TODO: dependencies */),
                    VpxRtpLayerDesc(0, 0, 2, 720, 7.5 /* TODO: dependencies */),
                    VpxRtpLayerDesc(0, 1, 2, 720, 15.0 /* TODO: dependencies */),
                    VpxRtpLayerDesc(0, 2, 2, 720, 30.0 /* TODO: dependencies */)
=======
                    RtpLayerDesc(0, 0, 0, 180, 7.5),
                    /* TODO: dependencies */
                    RtpLayerDesc(0, 1, 0, 180, 15.0),
                    RtpLayerDesc(0, 2, 0, 180, 30.0),
                    RtpLayerDesc(0, 0, 1, 360, 7.5),
                    RtpLayerDesc(0, 1, 1, 360, 15.0),
                    RtpLayerDesc(0, 2, 1, 360, 30.0),
                    RtpLayerDesc(0, 0, 2, 720, 7.5),
                    RtpLayerDesc(0, 1, 2, 720, 15.0),
                    RtpLayerDesc(0, 2, 2, 720, 30.0)
>>>>>>> 25bb1ed6
                )
            )
        ),
        SampleVp9Packet(
            "Middle of keyframe (SID = 0)",
            "906536b79f3077686098017b" +
                "bede0002" + "3202168751210800" +
                // I=1,P=0,L=1,F=0,B=0,E=0,V=0,Z=0
                "a0" +
                // M=1,PID=0x1e65=7781
                "9e65" +
                // TID=0,U=0,SID=0,D=0
                "00" +
                // TL0PICIDX=0xfd=253
                "fd" +
                // VP9 media.  Truncated.
                "1989b602dbf8c9bf071d00b3e3ccf1135bd14a",
            isStartOfFrame = false,
            isEndOfFrame = false,
            isEndOfPicture = false,
            isKeyframe = true,
            isInterPicturePredicted = false,
            pictureId = 7781,
            hasExtendedPictureId = true,
            isUpperLevelReference = true,
            tid = 0,
            sid = 0,
            isSwitchingUpPoint = false,
            usesInterLayerDependency = false,
            tL0PICIDX = 253,
            descriptorSize = 5
        ),
        SampleVp9Packet(
            "End of keyframe (SID = 0)",
            "906536bb9f3077686098017b" +
                "bede0002" + "32021ba651210c00" +
                // I=1,P=0,L=1,F=0,B=0,E=1,V=0,Z=0
                "a4" +
                // M=1,PID=0x1e65=7781
                "9e65" +
                // TID=0,U=0,SID=0,D=0
                "00" +
                // TL0PICIDX=0xfd=253
                "fd" +
                // VP9 media.  Truncated.
                "65019dea53fb1ec89768361a113523c6da88c9",
            isStartOfFrame = false,
            isEndOfFrame = true,
            isEndOfPicture = false,
            isKeyframe = true,
            isInterPicturePredicted = false,
            pictureId = 7781,
            hasExtendedPictureId = true,
            isUpperLevelReference = true,
            tid = 0,
            sid = 0,
            isSwitchingUpPoint = false,
            usesInterLayerDependency = false,
            tL0PICIDX = 253,
            descriptorSize = 5
        ),
        SampleVp9Packet(
            "Beginning of SID=1 in keyframe picture",
            "906536bc9f3077686098017b" +
                "bede0002" + "32021ba651210d00" +
                // I=1,P=0,L=1,F=0,B=1,E=0,V=0,Z=0
                "a8" +
                // M=1,PID=0x1e65=7781
                "9e65" +
                // TID=0,U=0,SID=1,D=1
                "03" +
                // TL0PICIDX=0xfd=253
                "fd" +
                // VP9 media.  Truncated.
                "8702020004fe02cf04ff02cf9121c120e0c81080",
            isStartOfFrame = true,
            isEndOfFrame = false,
            isEndOfPicture = false,
            isKeyframe = false,
            isInterPicturePredicted = false,
            pictureId = 7781,
            hasExtendedPictureId = true,
            isUpperLevelReference = true,
            tid = 0,
            sid = 1,
            isSwitchingUpPoint = false,
            usesInterLayerDependency = true,
            tL0PICIDX = 253,
            descriptorSize = 5
        ),
        SampleVp9Packet(
            "Middle of SID=1 in keyframe picture",
            "906536c09f3077686098017b" +
                "bede0002" + "320221cb51211100" +
                // I=1,P=0,L=1,F=0,B=0,E=0,V=0,Z=0
                "a0" +
                // M=1,PID=0x1e65=7781
                "9e65" +
                // TID=0,U=0,SID=1,D=1
                "03" +
                // TL0PICIDX=0xfd=253
                "fd" +
                // VP9 media.  Truncated.
                "08d6c732b4351ba6a440acb18ae6c444d02f89e2",
            isStartOfFrame = false,
            isEndOfFrame = false,
            isEndOfPicture = false,
            isInterPicturePredicted = false,
            isKeyframe = false,
            pictureId = 7781,
            hasExtendedPictureId = true,
            isUpperLevelReference = true,
            tid = 0,
            sid = 1,
            isSwitchingUpPoint = false,
            usesInterLayerDependency = true,
            tL0PICIDX = 253,
            descriptorSize = 5
        ),
        SampleVp9Packet(
            "End of SID=1 in keyframe picture",
            "906536c39f3077686098017b" +
                "bede0002" + "320227f051211400" +
                // I=1,P=0,L=1,F=0,B=0,E=1,V=0,Z=0
                "a4" +
                // M=1,PID=0x1e65=7781
                "9e65" +
                // TID=0,U=0,SID=1,D=1
                "03" +
                // TL0PICIDX=0xfd=253
                "fd" +
                // VP9 media.  Truncated.
                "2993d7ab77552b9ff92cb2f64cfd3dc9f81c8db7",
            isStartOfFrame = false,
            isEndOfFrame = true,
            isEndOfPicture = false,
            isKeyframe = false,
            isInterPicturePredicted = false,
            pictureId = 7781,
            hasExtendedPictureId = true,
            isUpperLevelReference = true,
            tid = 0,
            sid = 1,
            isSwitchingUpPoint = false,
            usesInterLayerDependency = true,
            tL0PICIDX = 253,
            descriptorSize = 5
        ),
        SampleVp9Packet(
            "Beginning of SID=2 in keyframe picture",
            "906536c49f3077686098017b" +
                "bede0002" + "320227f051211500" +
                // I=1,P=0,L=1,F=0,B=1,E=0,V=0,Z=1
                "a9" +
                // M=1,PID=0x1e65=7781
                "9e65" +
                // TID=0,U=0,SID=2,D=1
                "05" +
                // TL0PICIDX=0xfd=253
                "fd" +
                // VP9 media.  Truncated.
                "8704242009fe059ec48704838320830089007fbc",
            isStartOfFrame = true,
            isEndOfFrame = false,
            isEndOfPicture = false,
            isKeyframe = false,
            isInterPicturePredicted = false,
            pictureId = 7781,
            hasExtendedPictureId = true,
            isUpperLevelReference = false,
            tid = 0,
            sid = 2,
            isSwitchingUpPoint = false,
            usesInterLayerDependency = true,
            tL0PICIDX = 253,
            descriptorSize = 5
        ),
        SampleVp9Packet(
            "End of SID=2 in keyframe picture -- end of picture",
            "90e536dd9f3077686098017b" +
                "bede0002" + "32025a1d51212e00" +
                // I=1,P=0,L=1,F=0,B=0,E=1,V=0,Z=1
                "a5" +
                // M=1,PID=0x1e65=7781
                "9e65" +
                // TID=0,U=0,SID=2,D=1
                "05" +
                // TL0PICIDX=0xfd=253
                "fd" +
                // VP9 media.  Truncated.
                "646f37516a6889fea39038cbc29dcde9702e8495",
            isStartOfFrame = false,
            isEndOfFrame = true,
            isEndOfPicture = true,
            isKeyframe = false,
            isInterPicturePredicted = false,
            pictureId = 7781,
            hasExtendedPictureId = true,
            isUpperLevelReference = false,
            tid = 0,
            sid = 2,
            isSwitchingUpPoint = false,
            usesInterLayerDependency = true,
            tL0PICIDX = 253,
            descriptorSize = 5
        ),
        SampleVp9Packet(
            "Complete SID=0,TID=1 K-SVC frame",
            "906536de9f3081f46098017b" +
                "bede0002" + "32025a1d51212f00" +
                // I=1,P=1,L=1,F=0,B=1,E=1,V=0,Z=1
                "ed" +
                // M=1,PID=0x1e66=7782
                "9e66" +
                // TID=2,U=1,SID=0,D=0
                "50" +
                // TL0PICIDX=0xfd=253
                "fd" +
                // VP9 media.  Truncated.
                "87080060027e016704ff02cfc487048383208000",
            isStartOfFrame = true,
            isEndOfFrame = true,
            isEndOfPicture = false,
            isKeyframe = false,
            isInterPicturePredicted = true,
            pictureId = 7782,
            hasExtendedPictureId = true,
            isUpperLevelReference = false,
            tid = 2,
            sid = 0,
            isSwitchingUpPoint = true,
            usesInterLayerDependency = false,
            tL0PICIDX = 253,
            descriptorSize = 5
        ),
        SampleVp9Packet(
            "Complete SID=1,TID=1 K-SVC frame",
            "906536df9f3081f46098017b" +
                "bede0002" + "32025a1d51213000" +
                // I=1,P=1,L=1,F=0,B=1,E=1,V=0,Z=1
                "ed" +
                // M=1,PID=0x1e66=7782
                "9e66" +
                // TID=2,U=1,SID=1,D=0
                "52" +
                // TL0PICIDX=0xfd=253
                "fd" +
                // VP9 media.  Truncated.
                "8710228004fe02cf04ff02cf9211c120e0cab080",
            isStartOfFrame = true,
            isEndOfFrame = true,
            isEndOfPicture = false,
            isKeyframe = false,
            isInterPicturePredicted = true,
            pictureId = 7782,
            hasExtendedPictureId = true,
            isUpperLevelReference = false,
            tid = 2,
            sid = 1,
            isSwitchingUpPoint = true,
            usesInterLayerDependency = false,
            tL0PICIDX = 253,
            descriptorSize = 5
        ),
        SampleVp9Packet(
            "Complete SID=2,TID=1 K-SVC frame",
            "90e536e09f3081f46098017b" +
                "bede0002" + "32025a1d51213100" +
                // I=1,P=1,L=1,F=0,B=1,E=1,V=0,Z=1
                "ed" +
                // M=1,PID=0x1e66=7782
                "9e66" +
                // TID=2,U=1,SID=2,D=0
                "54" +
                // TL0PICIDX=0xfd=253
                "fd" +
                // VP9 media.  Truncated.
                "8700444009fe059ec8c70483832b83001c007e20",
            isStartOfFrame = true,
            isEndOfFrame = true,
            isEndOfPicture = true,
            isKeyframe = false,
            isInterPicturePredicted = true,
            pictureId = 7782,
            hasExtendedPictureId = true,
            isUpperLevelReference = false,
            tid = 2,
            sid = 2,
            isSwitchingUpPoint = true,
            usesInterLayerDependency = false,
            tL0PICIDX = 253,
            descriptorSize = 5
        ),

        /* Window capture - Chrome 81 */
        SampleVp9Packet(
            "Beginning of window capture keyframe - contains SS, 1 layer",
            "90656dc9440dac37184b0cc4" +
                "bede0002" + "326bcdd351000100" +
                // I=1,P=0,L=0,F=0,B=1,E=0,V=1,Z=1
                "8b" +
                // M=1,PID=0x2558=9560
                "a558" +
                // Begin SS: N_S=0,Y=1,G=1
                "18" +
                // WIDTH=1576
                "0628" +
                // HEIGHT=1158
                "0486" +
                // N_G=1
                "01" +
                // TID=0,U=0,R=1
                "04" +
                // P_DIFF=1
                "01" +
                // VP9 media.  Truncated.
                "8249834200627048547638241c19a01803105f85",
            isStartOfFrame = true,
            isEndOfFrame = false,
            isEndOfPicture = false,
            isKeyframe = true,
            isInterPicturePredicted = false,
            pictureId = 9560,
            hasExtendedPictureId = true,
            isUpperLevelReference = false,
            tid = null,
            sid = null,
            isSwitchingUpPoint = false,
            usesInterLayerDependency = false,
            tL0PICIDX = null,
            descriptorSize = 11,
            scalabilityStructure = RtpEncodingDesc(
                0x184b0cc4L,
                arrayOf(
                    VpxRtpLayerDesc(0, 0, 0, 1158, 30.0)
                )
            )
        ),
        SampleVp9Packet(
            "Middle of window capture keyframe",
            "90656dca440dac37184b0cc4" +
                "bede0002" + "326bd1ec51000200" +
                // I=1,P=0,L=0,F=0,B=0,E=0,V=0,Z=1
                "81" +
                // M=1,PID=0x2558=9560
                "a558" +
                // VP9 media.  Truncated.
                "9089bebb979590638f183ac76bc650cde64144de",
            isStartOfFrame = false,
            isEndOfFrame = false,
            isEndOfPicture = false,
            isKeyframe = true,
            isInterPicturePredicted = false,
            pictureId = 9560,
            hasExtendedPictureId = true,
            isUpperLevelReference = false,
            tid = null,
            sid = null,
            isSwitchingUpPoint = false,
            usesInterLayerDependency = false,
            tL0PICIDX = null,
            descriptorSize = 3
        ),
        SampleVp9Packet(
            "End of window capture keyframe",
            "90e56de4440dac37184b0cc4" +
                "bede0002" + "326cf8d551001c00" +
                // I=1,P=0,L=0,F=0,B=0,E=1,V=0,Z=1
                "85" +
                // M=1,PID=0x2558=9560
                "a558" +
                // VP9 media.  Truncated.
                "7da09c7d64214a918874bb6b9cde16ef67545921",
            isStartOfFrame = false,
            isEndOfFrame = true,
            isEndOfPicture = true,
            isKeyframe = true,
            isInterPicturePredicted = false,
            pictureId = 9560,
            hasExtendedPictureId = true,
            isUpperLevelReference = false,
            tid = null,
            sid = null,
            isSwitchingUpPoint = false,
            usesInterLayerDependency = false,
            tL0PICIDX = null,
            descriptorSize = 3
        ),
        SampleVp9Packet(
            "Complete window capture non-keyframe",
            "90656e01440eb32f184b0cc4" +
                "bede0002" + "326e77cf51003900" +
                // I=1,P=1,L=0,F=0,B=1,E=1,V=0,Z=1
                "c9" +
                // M=1,PID=0x255A=9562
                "a55a" +
                // VP9 media.  Truncated.
                "8600409218fc5a0330101c060301f8c9e03049a2",
            isStartOfFrame = true,
            isEndOfFrame = false,
            isEndOfPicture = false,
            isKeyframe = false,
            isInterPicturePredicted = true,
            pictureId = 9562,
            hasExtendedPictureId = true,
            isUpperLevelReference = false,
            tid = null,
            sid = null,
            isSwitchingUpPoint = false,
            usesInterLayerDependency = false,
            tL0PICIDX = null,
            descriptorSize = 3
        ),

        /* Live video - Firefox 75 */
        SampleVp9Packet(
            "Beginning of Firefox 75 keyframe - no scalability",
            "9065385f33e8e7666538459e" +
                "bede0001" + "32a4e45a" +
                // I=1,P=0,L=0,F=0,B=1,E=0,V=1,Z=0
                "8a" +
                // M=1,PID=0x5bd8=23512
                "dbd8" +
                // Begin SS: N_S=0,Y=1,G=1
                "18" +
                // WIDTH=1280
                "0500" +
                // HEIGHT=720
                "02d0" +
                // N_G=1
                "01" +
                // TID=0,U=0,R=1
                "04" +
                // P_DIFF=1
                "01" +
                // VP9 media.  Truncated.
                "83498342004ff02cf050e0907063486011805fcf",
            isStartOfFrame = true,
            isEndOfFrame = false,
            isEndOfPicture = false,
            isKeyframe = true,
            isInterPicturePredicted = false,
            pictureId = 23512,
            hasExtendedPictureId = true,
            isUpperLevelReference = true,
            tid = null,
            sid = null,
            isSwitchingUpPoint = false,
            usesInterLayerDependency = false,
            tL0PICIDX = null,
            descriptorSize = 11,
            scalabilityStructure = RtpEncodingDesc(
                0x6538459eL,
                arrayOf(
                    VpxRtpLayerDesc(0, 0, 0, 720, 30.0)
                )
            )
        ),

        /* Live video - Firefox 77 Nightly */
        SampleVp9Packet(
            "Beginning of Firefox 77 keyframe - only temporal scalability",
            "90656563e256bc64a4d04528" +
                "bede0001" + "329c676d" +
                // I=1,P=0,L=1,F=0,B=1,E=0,V=1,Z=0
                "aa" +
                // M=1,PID=0x653e=25918
                "e53e" +
                // TID=0,U=0,SID=0,D=0
                "00" +
                // TL0PICIDX=0x5b=91
                "5b" +
                // Begin SS: N_S=0,Y=1,G=1
                "18" +
                // WIDTH=1280
                "0500" +
                // HEIGHT=720
                "02d0" +
                // N_G=4
                "04" +
                // TID=0,U=0,R=1
                "04" +
                // P_DIFF=4
                "04" +
                // TID=2,U=1,R=1
                "54" +
                // P_DIFF=1
                "01" +
                // TID=1,U=1,R=1
                "34" +
                // P_DIFF=2
                "02" +
                // TID=2,U=0,R=2
                "48" +
                // P_DIFF=1
                "01" +
                // P_DIFF=2
                "02" +
                // VP9 media.  Truncated.
                "83498342004ff02cf098e0907064a0600f005fcb",
            isStartOfFrame = true,
            isEndOfFrame = false,
            isEndOfPicture = false,
            isKeyframe = true,
            isInterPicturePredicted = false,
            pictureId = 25918,
            hasExtendedPictureId = true,
            isUpperLevelReference = true,
            tid = 0,
            sid = 0,
            isSwitchingUpPoint = false,
            usesInterLayerDependency = false,
            tL0PICIDX = 91,
            descriptorSize = 20,
            scalabilityStructure = RtpEncodingDesc(
                0xa4d04528L,
                arrayOf(
                    VpxRtpLayerDesc(0, 0, 0, 720, 7.5),
                    VpxRtpLayerDesc(0, 1, 0, 720, 15.0),
                    VpxRtpLayerDesc(0, 2, 0, 720, 30.0)
                )
            )
        ),

        /* Live video - Chrome Version 91.0.4455.2 (Official Build) dev (x86_64) tab capture */
        SampleVp9Packet(
            "Beginning of Chrome 91 tab capture non-key frame flexible mode with 1 reference",
            "90654720f16dcb43c426ccf7" +
                "bede0002324aac08510b2d00" +
                // I=1,P=1,L=1,F=1,B=1,E=0,V=0,Z=0
                "f8" +
                // M=1,PID=0x6c57=27735
                "ec57" +
                // TID=0,U=0,SID=0,D=0
                "00" +
                // P_DIFF=1,N=0
                "02" +
                // VP9 media. Truncated.
                "870100093f1c120e0cd0198080e030180f824f01",
            isStartOfFrame = true,
            isEndOfFrame = false,
            isEndOfPicture = false,
            isKeyframe = false,
            isInterPicturePredicted = true,
            pictureId = 27735,
            hasExtendedPictureId = true,
            isUpperLevelReference = true,
            tid = 0,
            sid = 0,
            isSwitchingUpPoint = false,
            usesInterLayerDependency = false,
            tL0PICIDX = null,
            descriptorSize = 5,
            scalabilityStructure = null
        )
    )

    /*
        Template:
        ,
        SampleVp9Packet("Description",
            "",
            isStartOfFrame = true,
            isEndOfFrame = false,
            isEndOfPicture = false,
            isKeyframe = false,
            pictureId = 7781,
            hasExtendedPictureId = true,
            isUpperLevelReference = true,
            tid = 0,
            sid = 1,
            isSwitchingUpPoint = false,
            usesInterLayerDependency = true,
            tL0PICIDX = 253,
            descriptorSize = 5)
     */

    init {
        context("VP9 packets") {
            should("be parsed correctly") {
                for (t in testPackets) {
                    withClue(t.description) {
                        val p = Vp9Packet(t.data, 0, t.data.size)
                        p.isStartOfFrame shouldBe t.isStartOfFrame
                        p.isEndOfFrame shouldBe t.isEndOfFrame
                        p.isEndOfPicture shouldBe t.isEndOfPicture
                        p.isKeyframe shouldBe t.isKeyframe
                        p.isInterPicturePredicted shouldBe t.isInterPicturePredicted
                        if (t.pictureId != null) {
                            p.hasPictureId shouldBe true
                            p.pictureId shouldBe t.pictureId
                        } else {
                            p.hasPictureId shouldBe false
                        }
                        p.hasExtendedPictureId shouldBe t.hasExtendedPictureId
                        p.isUpperLevelReference shouldBe t.isUpperLevelReference
                        if (t.tid != null) {
                            p.hasLayerIndices shouldBe true
                            p.temporalLayerIndex shouldBe t.tid
                        } else {
                            p.hasLayerIndices shouldBe false
                        }
                        if (t.sid != null) {
                            p.hasLayerIndices shouldBe true
                            p.spatialLayerIndex shouldBe t.sid
                        } else {
                            p.hasLayerIndices shouldBe false
                        }
                        if (t.tL0PICIDX != null) {
                            p.hasTL0PICIDX shouldBe true
                            p.TL0PICIDX shouldBe t.tL0PICIDX
                        } else {
                            p.hasTL0PICIDX shouldBe false
                        }
                        p.isSwitchingUpPoint shouldBe t.isSwitchingUpPoint
                        p.usesInterLayerDependency shouldBe t.usesInterLayerDependency
                        if (t.scalabilityStructure != null) {
                            val tss = t.scalabilityStructure
                            p.hasScalabilityStructure shouldBe true
                            val ss = p.getScalabilityStructure()
                            ss shouldNotBe null
                            ss!!.primarySSRC shouldBe tss.primarySSRC
                            ss.layers.size shouldBe tss.layers.size
                            for ((index, layer) in ss.layers.withIndex()) {
                                val tLayer = tss.layers[index]
                                layer.layerId shouldBe tLayer.layerId
                                layer.index shouldBe tLayer.index
                                layer should beInstanceOf<VpxRtpLayerDesc>()
                                layer as VpxRtpLayerDesc
                                tLayer as VpxRtpLayerDesc
                                layer.sid shouldBe tLayer.sid
                                layer.tid shouldBe tLayer.tid
                                layer.height shouldBe tLayer.height
                                layer.frameRate shouldBe tLayer.frameRate
                                /* TODO: dependency layers */
                            }
                        } else {
                            p.hasScalabilityStructure shouldBe false
                            p.getScalabilityStructure() shouldBe null
                        }

                        val descSz =
                            DePacketizer.VP9PayloadDescriptor.getSize(p.buffer, p.payloadOffset, p.payloadLength)
                        descSz shouldBe t.descriptorSize
                    }
                }
            }
        }
    }
}<|MERGE_RESOLUTION|>--- conflicted
+++ resolved
@@ -153,28 +153,16 @@
             scalabilityStructure = RtpEncodingDesc(
                 0x6098017bL,
                 arrayOf(
-<<<<<<< HEAD
                     VpxRtpLayerDesc(0, 0, 0, 180, 7.5),
-                    VpxRtpLayerDesc(0, 1, 0, 180, 15.0 /* TODO: dependencies */),
-                    VpxRtpLayerDesc(0, 2, 0, 180, 30.0 /* TODO: dependencies */),
-                    VpxRtpLayerDesc(0, 0, 1, 360, 7.5 /* TODO: dependencies */),
-                    VpxRtpLayerDesc(0, 1, 1, 360, 15.0 /* TODO: dependencies */),
-                    VpxRtpLayerDesc(0, 2, 1, 360, 30.0 /* TODO: dependencies */),
-                    VpxRtpLayerDesc(0, 0, 2, 720, 7.5 /* TODO: dependencies */),
-                    VpxRtpLayerDesc(0, 1, 2, 720, 15.0 /* TODO: dependencies */),
-                    VpxRtpLayerDesc(0, 2, 2, 720, 30.0 /* TODO: dependencies */)
-=======
-                    RtpLayerDesc(0, 0, 0, 180, 7.5),
                     /* TODO: dependencies */
-                    RtpLayerDesc(0, 1, 0, 180, 15.0),
-                    RtpLayerDesc(0, 2, 0, 180, 30.0),
-                    RtpLayerDesc(0, 0, 1, 360, 7.5),
-                    RtpLayerDesc(0, 1, 1, 360, 15.0),
-                    RtpLayerDesc(0, 2, 1, 360, 30.0),
-                    RtpLayerDesc(0, 0, 2, 720, 7.5),
-                    RtpLayerDesc(0, 1, 2, 720, 15.0),
-                    RtpLayerDesc(0, 2, 2, 720, 30.0)
->>>>>>> 25bb1ed6
+                    VpxRtpLayerDesc(0, 1, 0, 180, 15.0),
+                    VpxRtpLayerDesc(0, 2, 0, 180, 30.0),
+                    VpxRtpLayerDesc(0, 0, 1, 360, 7.5),
+                    VpxRtpLayerDesc(0, 1, 1, 360, 15.0),
+                    VpxRtpLayerDesc(0, 2, 1, 360, 30.0),
+                    VpxRtpLayerDesc(0, 0, 2, 720, 7.5),
+                    VpxRtpLayerDesc(0, 1, 2, 720, 15.0),
+                    VpxRtpLayerDesc(0, 2, 2, 720, 30.0)
                 )
             )
         ),
