--- conflicted
+++ resolved
@@ -45,12 +45,7 @@
      *
      * to reduce 'currentBandwidth' by 5%
      */
-<<<<<<< HEAD
-    operator fun times(other: Double): Bandwidth =
-        Bandwidth(round(bps.toDouble() * other))
-=======
-    operator fun times(other: Double): Bandwidth = Bandwidth(bps * other)
->>>>>>> be7701fa
+    operator fun times(other: Double): Bandwidth = Bandwidth(round(bps.toDouble() * other))
 
     operator fun times(other: Int): Bandwidth = Bandwidth(bps * other)
 
@@ -59,21 +54,11 @@
      * a normal number (giving a bandwidth), and dividing
      * by another bandwidth, giving a number
      */
-<<<<<<< HEAD
-    operator fun div(other: Double): Bandwidth =
-        Bandwidth(round(bps / other))
-=======
-    operator fun div(other: Double): Bandwidth = Bandwidth(bps / other)
->>>>>>> be7701fa
+    operator fun div(other: Double): Bandwidth = Bandwidth(round(bps / other))
 
     operator fun div(other: Int): Bandwidth = Bandwidth(bps / other)
 
-<<<<<<< HEAD
-    operator fun div(other: Bandwidth): Double =
-        bps.toDouble() / other.bps.toDouble()
-=======
-    operator fun div(other: Bandwidth): Double = bps / other.bps
->>>>>>> be7701fa
+    operator fun div(other: Bandwidth): Double = bps.toDouble() / other.bps.toDouble()
 
     override fun compareTo(other: Bandwidth): Int = bps.compareTo(other.bps)
 
