/*
 * Copyright @ 2018 - present 8x8, Inc.
 *
 * Licensed under the Apache License, Version 2.0 (the "License");
 * you may not use this file except in compliance with the License.
 * You may obtain a copy of the License at
 *
 *     http://www.apache.org/licenses/LICENSE-2.0
 *
 * Unless required by applicable law or agreed to in writing, software
 * distributed under the License is distributed on an "AS IS" BASIS,
 * WITHOUT WARRANTIES OR CONDITIONS OF ANY KIND, either express or implied.
 * See the License for the specific language governing permissions and
 * limitations under the License.
 */

package org.jitsi.nlj.util

import java.text.DecimalFormat
import kotlin.math.roundToLong

/**
 * Model an amount of data, internally represented as a number of bits.
 */
class DataSize(
    bits: Long
) : Comparable<DataSize> {

    var bits: Long = bits
        private set

    val bytes: Double = bits / 8.0
    val kiloBytes: Double = bytes / 1000.0
    val megaBytes: Double = kiloBytes / 1000.0

    operator fun minus(other: DataSize): DataSize = DataSize(bits - other.bits)

<<<<<<< HEAD
    operator fun plus(other: DataSize): DataSize =
        DataSize(bits + other.bits)

    operator fun times(other: Int): DataSize =
        DataSize(bits * other)
=======
    operator fun minusAssign(other: DataSize) {
        bits -= other.bits
    }

    operator fun plus(other: DataSize): DataSize = DataSize(bits + other.bits)

    operator fun plusAssign(other: DataSize) {
        bits += other.bits
    }

    operator fun times(other: Int): DataSize = DataSize(bits * other)
>>>>>>> be7701fa

    operator fun times(other: Double): DataSize =
        DataSize((bits * other).roundToLong())

    operator fun div(other: Double): DataSize =
        DataSize((bits / other).roundToLong())

    operator fun div(other: DataSize): Double =
        bits.toDouble() / other.bits.toDouble()

    override fun toString(): String {
        // To determine which unit we'll print in,
        // find the biggest one which has a value
        // in the ones place
        val format = DecimalFormat("0.##")
        return when {
            megaBytes >= 1 -> "${format.format(megaBytes)} MB"
            kiloBytes >= 1 -> "${format.format(kiloBytes)} KB"
            bytes >= 1 -> "${format.format(bytes)} B"
            else -> "${format.format(bits)} bits"
        }
    }

    override fun compareTo(other: DataSize): Int = when {
        bits < other.bits -> -1
        bits > other.bits -> 1
        else -> 0
    }

    override fun equals(other: Any?): Boolean {
        if (other !is DataSize) {
            return false
        }
        return compareTo(other) == 0
    }

    override fun hashCode(): Int = bits.hashCode()

    companion object {
        val ZERO = DataSize(0)
    }
}

val Int.bits: DataSize
    get() = DataSize(this.toLong())
val Int.bytes: DataSize
    get() = DataSize(this.toLong() * 8)
val Int.kilobytes: DataSize
    get() = DataSize(this.toLong() * 1000 * 8)
val Int.megabytes: DataSize
    get() = DataSize(this.toLong() * 1000 * 1000 * 8)

val Long.bits: DataSize
    get() = DataSize(this)
val Long.bytes: DataSize
    get() = DataSize(this * 8)
val Long.kilobytes: DataSize
    get() = DataSize(this * 1000 * 8)
val Long.megabytes: DataSize
    get() = DataSize(this * 1000 * 1000 * 8)<|MERGE_RESOLUTION|>--- conflicted
+++ resolved
@@ -35,25 +35,9 @@
 
     operator fun minus(other: DataSize): DataSize = DataSize(bits - other.bits)
 
-<<<<<<< HEAD
-    operator fun plus(other: DataSize): DataSize =
-        DataSize(bits + other.bits)
-
-    operator fun times(other: Int): DataSize =
-        DataSize(bits * other)
-=======
-    operator fun minusAssign(other: DataSize) {
-        bits -= other.bits
-    }
-
     operator fun plus(other: DataSize): DataSize = DataSize(bits + other.bits)
 
-    operator fun plusAssign(other: DataSize) {
-        bits += other.bits
-    }
-
     operator fun times(other: Int): DataSize = DataSize(bits * other)
->>>>>>> be7701fa
 
     operator fun times(other: Double): DataSize =
         DataSize((bits * other).roundToLong())
