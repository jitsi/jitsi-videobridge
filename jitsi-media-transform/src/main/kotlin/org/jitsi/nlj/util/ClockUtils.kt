/*
 * Copyright @ 2018 - present 8x8, Inc.
 *
 * Licensed under the Apache License, Version 2.0 (the "License");
 * you may not use this file except in compliance with the License.
 * You may obtain a copy of the License at
 *
 *     http://www.apache.org/licenses/LICENSE-2.0
 *
 * Unless required by applicable law or agreed to in writing, software
 * distributed under the License is distributed on an "AS IS" BASIS,
 * WITHOUT WARRANTIES OR CONDITIONS OF ANY KIND, either express or implied.
 * See the License for the specific language governing permissions and
 * limitations under the License.
 */

@file:JvmName("ClockUtils")

package org.jitsi.nlj.util

import org.jitsi.utils.TimeUtils
import java.time.Clock
import java.time.Duration
import java.time.Instant

@JvmField
val NEVER: Instant = Instant.MIN

fun Instant.formatMilli(): String = TimeUtils.formatTimeAsFullMillis(this.epochSecond, this.nano)

fun Duration.formatMilli(): String = TimeUtils.formatTimeAsFullMillis(this.seconds, this.nano)

<<<<<<< HEAD
/**
 * Like [Instant.toEpochMilli], but rounded to nearest rather than rounded to zero.
 *
 * This is needed to be bit-exact with Google CC unit tests, since libwebrtc clocks round this way
 */
fun Instant.toRoundedEpochMilli(): Long {
    var ret = toEpochMilli()
    val remainder = nano.floorMod(1_000_000)
    if (remainder > 499_999) {
        ret++
    }
    return ret
}

fun Instant.isInfinite(): Boolean = (this == Instant.MAX || this == Instant.MIN)

fun Instant.isFinite(): Boolean = !this.isInfinite()

/**
 * Like [Clock.millis], but rounded to nearest rather than rounded to zero.
 */
fun Clock.roundedMillis() = this.instant().toRoundedEpochMilli()

/**
 * Converts this instant to the number of microseconds from the epoch
 * of 1970-01-01T00:00:00Z.
 *
 * If this instant represents a point on the time-line too far in the future
 * or past to fit in a [Long] microseconds, then an exception is thrown.
 *
 * If this instant has greater than microsecond precision, then the conversion
 * will drop any excess precision information as though the amount in nanoseconds
 * was subject to integer division by one thousand.
 *
 * @return the number of microseconds since the epoch of 1970-01-01T00:00:00Z
 * @throws ArithmeticException if numeric overflow occurs
 */
fun Instant.toEpochMicro(): Long {
    return if (this.epochSecond < 0 && this.nano > 0) {
        val micros = Math.multiplyExact(this.epochSecond + 1, 1000_000L)
        val adjustment: Long = (this.nano / 1000 - 1000_000).toLong()
        Math.addExact(micros, adjustment)
    } else {
        val micros = Math.multiplyExact(this.epochSecond, 1000_000L)
        Math.addExact(micros, (this.nano / 1000).toLong())
    }
}

/**
 * Obtains an instance of [Instant] using microseconds from the
 * epoch of 1970-01-01T00:00:00Z.
 * <p>
 * The seconds and nanoseconds are extracted from the specified milliseconds.
 *
 * @param epochMicro the number of microseconds from 1970-01-01T00:00:00Z
 * @return an instant, not null
 * @throws DateTimeException if the instant exceeds the maximum or minimum instant
 */
fun instantOfEpochMicro(epochMicro: Long): Instant {
    val secs = Math.floorDiv(epochMicro, 1000_000L)
    val micros = Math.floorMod(epochMicro, 1000_000L)
    return Instant.ofEpochSecond(secs, micros * 1000L)
}

/**
 * Returns the maximum of two [Instant]s
 */
fun max(a: Instant, b: Instant): Instant {
    return if (a >= b) a else b
}

/**
 * Returns the minimum of two [Instant]s
 */
fun min(a: Instant, b: Instant): Instant {
    return if (a <= b) a else b
=======
fun <T> Iterable<T>.sumOf(selector: (T) -> Duration): Duration {
    var sum: Duration = Duration.ZERO
    for (element in this) {
        sum += selector(element)
    }
    return sum
>>>>>>> d3f5db4c
}<|MERGE_RESOLUTION|>--- conflicted
+++ resolved
@@ -30,7 +30,6 @@
 
 fun Duration.formatMilli(): String = TimeUtils.formatTimeAsFullMillis(this.seconds, this.nano)
 
-<<<<<<< HEAD
 /**
  * Like [Instant.toEpochMilli], but rounded to nearest rather than rounded to zero.
  *
@@ -55,47 +54,6 @@
 fun Clock.roundedMillis() = this.instant().toRoundedEpochMilli()
 
 /**
- * Converts this instant to the number of microseconds from the epoch
- * of 1970-01-01T00:00:00Z.
- *
- * If this instant represents a point on the time-line too far in the future
- * or past to fit in a [Long] microseconds, then an exception is thrown.
- *
- * If this instant has greater than microsecond precision, then the conversion
- * will drop any excess precision information as though the amount in nanoseconds
- * was subject to integer division by one thousand.
- *
- * @return the number of microseconds since the epoch of 1970-01-01T00:00:00Z
- * @throws ArithmeticException if numeric overflow occurs
- */
-fun Instant.toEpochMicro(): Long {
-    return if (this.epochSecond < 0 && this.nano > 0) {
-        val micros = Math.multiplyExact(this.epochSecond + 1, 1000_000L)
-        val adjustment: Long = (this.nano / 1000 - 1000_000).toLong()
-        Math.addExact(micros, adjustment)
-    } else {
-        val micros = Math.multiplyExact(this.epochSecond, 1000_000L)
-        Math.addExact(micros, (this.nano / 1000).toLong())
-    }
-}
-
-/**
- * Obtains an instance of [Instant] using microseconds from the
- * epoch of 1970-01-01T00:00:00Z.
- * <p>
- * The seconds and nanoseconds are extracted from the specified milliseconds.
- *
- * @param epochMicro the number of microseconds from 1970-01-01T00:00:00Z
- * @return an instant, not null
- * @throws DateTimeException if the instant exceeds the maximum or minimum instant
- */
-fun instantOfEpochMicro(epochMicro: Long): Instant {
-    val secs = Math.floorDiv(epochMicro, 1000_000L)
-    val micros = Math.floorMod(epochMicro, 1000_000L)
-    return Instant.ofEpochSecond(secs, micros * 1000L)
-}
-
-/**
  * Returns the maximum of two [Instant]s
  */
 fun max(a: Instant, b: Instant): Instant {
@@ -107,12 +65,4 @@
  */
 fun min(a: Instant, b: Instant): Instant {
     return if (a <= b) a else b
-=======
-fun <T> Iterable<T>.sumOf(selector: (T) -> Duration): Duration {
-    var sum: Duration = Duration.ZERO
-    for (element in this) {
-        sum += selector(element)
-    }
-    return sum
->>>>>>> d3f5db4c
 }