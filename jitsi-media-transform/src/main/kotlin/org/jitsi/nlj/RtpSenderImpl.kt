--- conflicted
+++ resolved
@@ -333,19 +333,6 @@
         probingDataSender.handleEvent(event)
     }
 
-<<<<<<< HEAD
-    override fun getNodeStats(): NodeStatsBlock = NodeStatsBlock("RTP sender $id").apply {
-        addBlock(super.getNodeStats())
-        addBlock(nackHandler.getNodeStats())
-        addBlock(probingDataSender.getNodeStats())
-        addJson("packetQueue", incomingPacketQueue.debugState)
-        NodeStatsVisitor(this).reverseVisit(outputPipelineTerminationNode)
-
-        addString("running", running.toString())
-        addString("localVideoSsrc", localVideoSsrc?.toString() ?: "null")
-        addString("localAudioSsrc", localAudioSsrc?.toString() ?: "null")
-        addJson("transportCcEngine", transportCcEngine.getStatistics().toJson())
-=======
     override fun debugState(mode: DebugStateMode) = OrderedJsonObject().apply {
         if (mode == DebugStateMode.FULL) {
             appendAll(super.getNodeStats().toJson())
@@ -357,9 +344,7 @@
         this["local_video_ssrc"] = localVideoSsrc?.toString() ?: "null"
         this["local_audio_ssrc"] = localAudioSsrc?.toString() ?: "null"
         this["transport_cc_engine"] = transportCcEngine.getStatistics().toJson()
-        this["bandwidth_estimation"] = bandwidthEstimator.getStats().toJson()
         NodeDebugStateVisitor(this, mode).reverseVisit(outputPipelineTerminationNode)
->>>>>>> ec7d4610
     }
 
     override fun stop() {
