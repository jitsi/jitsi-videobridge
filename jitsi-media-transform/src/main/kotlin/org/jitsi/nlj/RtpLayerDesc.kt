/*
 * Copyright @ 2018 - present 8x8, Inc.
 *
 * Licensed under the Apache License, Version 2.0 (the "License");
 * you may not use this file except in compliance with the License.
 * You may obtain a copy of the License at
 *
 *     http://www.apache.org/licenses/LICENSE-2.0
 *
 * Unless required by applicable law or agreed to in writing, software
 * distributed under the License is distributed on an "AS IS" BASIS,
 * WITHOUT WARRANTIES OR CONDITIONS OF ANY KIND, either express or implied.
 * See the License for the specific language governing permissions and
 * limitations under the License.
 */
package org.jitsi.nlj

import org.jitsi.nlj.stats.NodeStatsBlock
import org.jitsi.nlj.transform.node.incoming.BitrateCalculator
import org.jitsi.nlj.util.Bandwidth
import org.jitsi.nlj.util.BitrateTracker
import org.jitsi.nlj.util.DataSize

/**
 * Keeps track of its subjective quality index,
 * its last stable bitrate and other useful things for adaptivity/routing.
 *
 * @author George Politis
 */
abstract class RtpLayerDesc
constructor(
    /**
     * The index of this instance's encoding in the source encoding array.
     */
    val eid: Int,
    /**
     * The max height of the bitstream that this instance represents. The actual
     * height may be less due to bad network or system load.
     */
    // XXX we should be able to sniff the actual height from the RTP
    // packets.
    val height: Int,
    /**
     * The max frame rate (in fps) of the bitstream that this instance
     * represents. The actual frame rate may be less due to bad network or
     * system load.
     */
    val frameRate: Double,
) {
    abstract fun copy(height: Int = this.height): RtpLayerDesc

    /**
     * The [BitrateTracker] instance used to calculate the receiving bitrate of this RTP layer.
     */
    protected var bitrateTracker = BitrateCalculator.createBitrateTracker()

    /**
     * @return the "id" of this layer within this encoding. This is a server-side id and should
     * not be confused with any encoding id defined in the client (such as the
     * rid).
     */
    abstract val layerId: Int

    /**
     * A local index of this track.
     */
    abstract val index: Int

    /**
     * Inherit a [BitrateTracker] object
     */
    internal fun inheritStatistics(tracker: BitrateTracker) {
        bitrateTracker = tracker
    }

    /**
     * Inherit another layer description's [BitrateTracker] object.
     */
    internal open fun inheritFrom(other: RtpLayerDesc) {
        inheritStatistics(other.bitrateTracker)
    }

    /**
     *
     * @param packetSize
     * @param nowMs
     * @return true if this caused the rate being tracked to transition from zero to nonzero
     */
    fun updateBitrate(packetSize: DataSize, nowMs: Long): Boolean {
        val wasInactive = hasZeroBitrate(nowMs)
        // Update rate stats (this should run after padding termination).
        bitrateTracker.update(packetSize, nowMs)
        return wasInactive && packetSize.bits > 0L
    }

    /**
     * Gets the cumulative bitrate (in bps) of this [RtpLayerDesc] and its dependencies.
     *
     * @param nowMs
     * @return the cumulative bitrate (in bps) of this [RtpLayerDesc] and its dependencies.
     */
    abstract fun getBitrate(nowMs: Long): Bandwidth

    /**
     * Expose [getBitrate] as a [Double] in order to make it accessible from java (since [Bandwidth] is an inline
     * class).
     */
    fun getBitrateBps(nowMs: Long): Double = getBitrate(nowMs).bps

    /**
     * Recursively checks this layer and its dependencies to see if the bitrate is zero.
     * Note that unlike [calcBitrate] this does not avoid double-visiting layers; the overhead
     * of the hash table is usually more than the cost of any double-visits.
     */
    abstract fun hasZeroBitrate(nowMs: Long): Boolean

    /**
     * Extracts a [NodeStatsBlock] from an [RtpLayerDesc].
     */
<<<<<<< HEAD
    open fun getNodeStats() = NodeStatsBlock(layerId.toString()).apply {
=======
    fun getNodeStats() = NodeStatsBlock(indexString(index)).apply {
>>>>>>> 03a0a80d
        addNumber("frameRate", frameRate)
        addNumber("height", height)
        addNumber("index", index)
        addNumber("bitrate_bps", getBitrate(System.currentTimeMillis()).bps)
    }

    abstract fun indexString(): String

    companion object {
        /**
         * The index value that is used to represent that forwarding is suspended.
         */
        const val SUSPENDED_INDEX = -1

        /**
         * The encoding ID value that is used to represent that forwarding is suspended.
         */
        const val SUSPENDED_ENCODING_ID = -1

        /**
         * A value used to designate the absence of height information.
         */
        const val NO_HEIGHT = -1

        /**
         * A value used to designate the absence of frame rate information.
         */
        const val NO_FRAME_RATE = -1.0

        /**
         * Calculate the "index" of a layer based on its encoding, spatial, and temporal ID.
         * This is a server-side id and should not be confused with any encoding id defined
         * in the client (such as the rid) or the encodingId.  This is used by the videobridge's
         * adaptive source projection for filtering.
         */
        @JvmStatic
        fun getIndex(eid: Int, sid: Int, tid: Int): Int {
            val e = if (eid < 0) 0 else eid
            val s = if (sid < 0) 0 else sid
            val t = if (tid < 0) 0 else tid

            return (e shl 6) or (s shl 3) or t
        }

        /**
         * Get an encoding ID from a layer index.  If the index is [SUSPENDED_INDEX],
         * [SUSPENDED_ENCODING_ID] will be returned.
         */
        @JvmStatic
        fun getEidFromIndex(index: Int) = index shr 6

        /**
         * Get a spatial ID from a layer index.  If the index is [SUSPENDED_INDEX],
         * the value is unspecified.
         */
        @JvmStatic
        fun getSidFromIndex(index: Int) = (index and 0x38) shr 3

        /**
         * Get a temporal ID from a layer index.  If the index is [SUSPENDED_INDEX],
         * the value is unspecified.
         */
        @JvmStatic
        fun getTidFromIndex(index: Int) = index and 0x7

        /**
         * Get a string description of a layer index.
         */
        @JvmStatic
        fun indexString(index: Int): String =
            if (index == SUSPENDED_INDEX) {
                "SUSP"
            } else {
                "E${getEidFromIndex(index)}S${getSidFromIndex(index)}T${getTidFromIndex(index)}"
            }
    }
}<|MERGE_RESOLUTION|>--- conflicted
+++ resolved
@@ -117,11 +117,7 @@
     /**
      * Extracts a [NodeStatsBlock] from an [RtpLayerDesc].
      */
-<<<<<<< HEAD
-    open fun getNodeStats() = NodeStatsBlock(layerId.toString()).apply {
-=======
-    fun getNodeStats() = NodeStatsBlock(indexString(index)).apply {
->>>>>>> 03a0a80d
+    open fun getNodeStats() = NodeStatsBlock(indexString()).apply {
         addNumber("frameRate", frameRate)
         addNumber("height", height)
         addNumber("index", index)
