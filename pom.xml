<?xml version="1.0"?>
<project xmlns="http://maven.apache.org/POM/4.0.0" xmlns:xsi="http://www.w3.org/2001/XMLSchema-instance" xsi:schemaLocation="http://maven.apache.org/POM/4.0.0 http://maven.apache.org/xsd/maven-4.0.0.xsd">
  <modelVersion>4.0.0</modelVersion>
  <groupId>org.jitsi</groupId>
  <artifactId>jitsi-videobridge</artifactId>
  <version>2.1-SNAPSHOT</version>
  <packaging>jar</packaging>
  <name>jitsi-videobridge</name>
  <url>https://github.com/jitsi/jitsi-videobridge</url>
  <properties>
    <assembly.skipAssembly>true</assembly.skipAssembly>
    <exec.mainClass>org.jitsi.videobridge.Main</exec.mainClass>
    <jetty.version>9.4.15.v20190215</jetty.version>
    <kotlin.version>1.3.61</kotlin.version>
    <project.build.sourceEncoding>UTF-8</project.build.sourceEncoding>
    <smack.version>4.2.4-47d17fc</smack.version>
    <jitsi.utils.version>1.0-32-g37aa1b3</jitsi.utils.version>
    <jicoco.version>1.1-15-geecd377</jicoco.version>
  </properties>
  <dependencyManagement>
    <dependencies>
    </dependencies>
  </dependencyManagement>
  <dependencies>
    <dependency>
      <groupId>com.googlecode.json-simple</groupId>
      <artifactId>json-simple</artifactId>
      <version>1.1.1</version>
      <!-- json-simple 1.1.1 incorrectly listed junit as a compile dependency rather than a test dependency.
	   This has been fixed in its github repo but a new release hasn't been pushed to maven. -->
      <exclusions>
        <exclusion>
          <groupId>junit</groupId>
          <artifactId>junit</artifactId>
        </exclusion>
      </exclusions>
    </dependency>
    <dependency>
      <groupId>dom4j</groupId>
      <artifactId>dom4j</artifactId>
      <version>1.6.1</version>
    </dependency>
    <dependency>
      <groupId>org.eclipse.jetty</groupId>
      <artifactId>jetty-rewrite</artifactId>
      <version>${jetty.version}</version>
    </dependency>
    <dependency>
      <groupId>org.eclipse.jetty</groupId>
      <artifactId>jetty-servlets</artifactId>
      <version>${jetty.version}</version>
    </dependency>
    <dependency>
      <groupId>org.eclipse.jetty.websocket</groupId>
      <artifactId>websocket-server</artifactId>
      <version>${jetty.version}</version>
    </dependency>
    <dependency>
      <groupId>org.igniterealtime</groupId>
      <artifactId>tinder</artifactId>
      <version>1.3.0</version>
    </dependency>
    <dependency>
      <groupId>org.igniterealtime.smack</groupId>
      <artifactId>smack-extensions</artifactId>
      <version>${smack.version}</version>
    </dependency>
    <dependency>
      <groupId>org.igniterealtime.whack</groupId>
      <artifactId>core</artifactId>
      <version>2.0.1</version>
    </dependency>
    <dependency>
      <groupId>org.jetbrains</groupId>
      <artifactId>annotations</artifactId>
      <version>15.0</version>
    </dependency>
    <!-- org.jitsi -->
    <dependency>
      <groupId>${project.groupId}</groupId>
      <artifactId>jitsi-media-transform</artifactId>
<<<<<<< HEAD
      <version>1.0-86-gb3dd6ba</version>
=======
      <version>1.0-83-g94e7271</version>
>>>>>>> 4e503f36
    </dependency>
    <dependency>
      <groupId>${project.groupId}</groupId>
      <artifactId>rtp</artifactId>
      <version>1.0-24-gf0e0a34</version>
    </dependency>
    <dependency>
      <groupId>${project.groupId}</groupId>
      <artifactId>sctp</artifactId>
      <version>1.0-20190319.172750-1</version>
    </dependency>
    <!-- https://mvnrepository.com/artifact/org.slf4j/slf4j-api -->
    <!-- we inherit an old version of slf4j-api from tinder, which pcap4j doesn't work with. Adding slf4j-api 1.7.30 (the current stable) as a dep of jvb fixes the problem. -->
    <dependency>
      <groupId>org.slf4j</groupId>
      <artifactId>slf4j-api</artifactId>
      <version>1.7.30</version>
    </dependency>
    <dependency>
      <groupId>${project.groupId}</groupId>
      <artifactId>ice4j</artifactId>
      <version>3.0-1-ge854e4e</version>
    </dependency>
    <dependency>
      <groupId>${project.groupId}</groupId>
      <artifactId>jicoco</artifactId>
      <version>${jicoco.version}</version>
    </dependency>
    <dependency>
      <groupId>${project.groupId}</groupId>
      <artifactId>jicoco-kotlin</artifactId>
      <version>${jicoco.version}</version>
    </dependency>
    <dependency>
      <groupId>${project.groupId}</groupId>
      <artifactId>jitsi-android-osgi</artifactId>
      <version>1.0-20190327.160432-3</version>
    </dependency>
    <!-- Note that this is not part of jitsi/jitsi, and it has a separate version. -->
    <dependency>
      <groupId>${project.groupId}</groupId>
      <artifactId>jitsi-stats</artifactId>
      <version>1.0-3-gd5cc199</version>
    </dependency>
    <dependency>
      <groupId>${project.groupId}</groupId>
      <artifactId>jitsi-xmpp-extensions</artifactId>
      <version>1.0-2-g6624b3a</version>
    </dependency>
    <dependency>
      <groupId>${project.groupId}</groupId>
      <artifactId>jitsi-utils</artifactId>
      <version>${jitsi.utils.version}</version>
    </dependency>
    <dependency>
      <groupId>${project.groupId}</groupId>
      <artifactId>jitsi-utils-kotlin</artifactId>
      <version>${jitsi.utils.version}</version>
    </dependency>
    <dependency>
      <groupId>org.osgi</groupId>
      <artifactId>org.osgi.core</artifactId>
      <version>4.3.1</version>
    </dependency>
    <dependency>
      <groupId>xpp3</groupId>
      <artifactId>xpp3</artifactId>
      <version>1.1.4c</version>
    </dependency>
    <dependency>
      <groupId>org.jetbrains.kotlin</groupId>
      <artifactId>kotlin-stdlib-jdk8</artifactId>
      <version>${kotlin.version}</version>
      <scope>compile</scope>
    </dependency>
    <dependency>
      <groupId>org.glassfish.jersey.containers</groupId>
      <artifactId>jersey-container-jetty-http</artifactId>
      <version>2.29</version>
    </dependency>
    <dependency>
      <groupId>org.glassfish.jersey.containers</groupId>
      <artifactId>jersey-container-servlet</artifactId>
      <version>2.29</version>
    </dependency>
    <dependency>
      <groupId>org.glassfish.jersey.inject</groupId>
      <artifactId>jersey-hk2</artifactId>
      <version>2.29</version>
    </dependency>
    <dependency>
      <groupId>org.glassfish.jersey.media</groupId>
      <artifactId>jersey-media-json-jackson</artifactId>
      <version>2.29</version>
    </dependency>
    <!-- jersey relies on this version of javassist or we get hk2
    errors, but other libs (Powermock, at this time) also rely on
    it but an older version, and that version is getting selected
    which breaks jersey, so we explicitly depend on this here to
    force the version -->
    <dependency>
      <groupId>org.javassist</groupId>
      <artifactId>javassist</artifactId>
      <version>3.22.0-CR2</version>
    </dependency>
    <dependency>
      <groupId>org.reflections</groupId>
      <artifactId>reflections</artifactId>
      <version>0.9.11</version>
    </dependency>
    <!-- runtime -->
    <dependency>
      <groupId>rusv</groupId>
      <artifactId>agafua-syslog</artifactId>
      <version>0.4</version>
      <scope>runtime</scope>
    </dependency>
    <!-- test -->
    <dependency>
      <groupId>org.easymock</groupId>
      <artifactId>easymock</artifactId>
      <version>3.4</version>
      <scope>test</scope>
    </dependency>
    <!-- https://mvnrepository.com/artifact/org.powermock/powermock-core -->
    <dependency>
      <groupId>org.powermock</groupId>
      <artifactId>powermock-core</artifactId>
      <version>1.7.3</version>
      <scope>test</scope>
    </dependency>
    <!-- https://mvnrepository.com/artifact/org.powermock/powermock-api-easymock -->
    <dependency>
      <groupId>org.powermock</groupId>
      <artifactId>powermock-api-easymock</artifactId>
      <version>1.7.3</version>
      <scope>test</scope>
    </dependency>
    <!-- https://mvnrepository.com/artifact/org.powermock/powermock-module-junit4 -->
    <dependency>
      <groupId>org.powermock</groupId>
      <artifactId>powermock-module-junit4</artifactId>
      <version>1.7.3</version>
      <scope>test</scope>
    </dependency>
    <dependency>
      <groupId>org.glassfish.jersey.test-framework</groupId>
      <artifactId>jersey-test-framework-core</artifactId>
      <version>2.29</version>
    </dependency>
    <dependency>
      <groupId>org.glassfish.jersey.test-framework.providers</groupId>
      <artifactId>jersey-test-framework-provider-jetty</artifactId>
      <version>2.29</version>
      <scope>test</scope>
    </dependency>
    <dependency>
      <groupId>org.glassfish.jersey.test-framework.providers</groupId>
      <artifactId>jersey-test-framework-provider-grizzly2</artifactId>
      <version>2.29</version>
      <scope>test</scope>
    </dependency>
    <dependency>
      <groupId>junit</groupId>
      <artifactId>junit</artifactId>
      <version>4.12</version>
      <scope>test</scope>
    </dependency>
    <!-- We need this so that maven-surefire-plugin can run junit4 tests -->
    <dependency>
      <groupId>org.junit.vintage</groupId>
      <artifactId>junit-vintage-engine</artifactId>
      <version>5.5.2</version>
      <scope>test</scope>
    </dependency>
    <dependency>
      <groupId>io.kotlintest</groupId>
      <artifactId>kotlintest-runner-junit5</artifactId>
      <version>3.4.2</version>
      <scope>test</scope>
    </dependency>
    <dependency>
      <groupId>org.jitsi</groupId>
      <artifactId>jicoco-test-kotlin</artifactId>
      <version>${jicoco.version}</version>
      <scope>test</scope>
    </dependency>
  </dependencies>
  <build>
    <plugins>
      <plugin>
        <groupId>org.apache.maven.plugins</groupId>
        <artifactId>maven-assembly-plugin</artifactId>
        <executions>
          <execution>
            <id>assembly-native-libraries</id>
            <phase>package</phase>
            <goals>
              <goal>single</goal>
            </goals>
            <configuration>
              <appendAssemblyId>true</appendAssemblyId>
              <descriptors>
                <!-- The slightly odd artifact names help with backwards compatibility with the checkNatives() implementation. -->
                <descriptor>src/assembly/native-linux-32.xml</descriptor>
                <descriptor>src/assembly/native-linux-64.xml</descriptor>
                <descriptor>src/assembly/native-macosx.xml</descriptor>
                <descriptor>src/assembly/native-windows-32.xml</descriptor>
                <descriptor>src/assembly/native-windows-64.xml</descriptor>
              </descriptors>
              <skipAssembly>${assembly.skipAssembly}</skipAssembly>
              <descriptorRefs>
                <descriptorRef>jar-with-dependencies</descriptorRef>
              </descriptorRefs>
            </configuration>
          </execution>
          <execution>
            <id>assembly-linux-x64-bin-archive</id>
            <phase>package</phase>
            <goals>
              <goal>single</goal>
            </goals>
            <configuration>
              <appendAssemblyId>false</appendAssemblyId>
              <descriptor>src/assembly/linux-x64-bin-archive.xml</descriptor>
              <finalName>${project.artifactId}-linux-x64-${project.version}</finalName>
              <skipAssembly>${assembly.skipAssembly}</skipAssembly>
            </configuration>
          </execution>
          <execution>
            <id>assembly-linux-x86-bin-archive</id>
            <phase>package</phase>
            <goals>
              <goal>single</goal>
            </goals>
            <configuration>
              <appendAssemblyId>false</appendAssemblyId>
              <descriptor>src/assembly/linux-x86-bin-archive.xml</descriptor>
              <finalName>${project.artifactId}-linux-x86-${project.version}</finalName>
              <skipAssembly>${assembly.skipAssembly}</skipAssembly>
            </configuration>
          </execution>
          <execution>
            <id>assembly-macosx-bin-archive</id>
            <phase>package</phase>
            <goals>
              <goal>single</goal>
            </goals>
            <configuration>
              <appendAssemblyId>false</appendAssemblyId>
              <descriptor>src/assembly/macosx-bin-archive.xml</descriptor>
              <finalName>${project.artifactId}-macosx-${project.version}</finalName>
              <skipAssembly>${assembly.skipAssembly}</skipAssembly>
            </configuration>
          </execution>
          <execution>
            <id>assembly-windows-x64-bin-archive</id>
            <phase>package</phase>
            <goals>
              <goal>single</goal>
            </goals>
            <configuration>
              <appendAssemblyId>false</appendAssemblyId>
              <descriptor>src/assembly/windows-x64-bin-archive.xml</descriptor>
              <finalName>${project.artifactId}-windows-x64-${project.version}</finalName>
              <skipAssembly>${assembly.skipAssembly}</skipAssembly>
            </configuration>
          </execution>
          <execution>
            <id>assembly-windows-x86-bin-archive</id>
            <phase>package</phase>
            <goals>
              <goal>single</goal>
            </goals>
            <configuration>
              <appendAssemblyId>false</appendAssemblyId>
              <descriptor>src/assembly/windows-x86-bin-archive.xml</descriptor>
              <finalName>${project.artifactId}-windows-x86-${project.version}</finalName>
              <skipAssembly>${assembly.skipAssembly}</skipAssembly>
            </configuration>
          </execution>
        </executions>
      </plugin>
      <plugin>
        <groupId>org.codehaus.mojo</groupId>
        <artifactId>exec-maven-plugin</artifactId>
        <version>1.4.0</version>
        <executions>
          <execution>
            <id>exec-exec</id>
            <goals>
              <goal>exec</goal>
            </goals>
            <configuration>
              <executable>java</executable>
              <arguments>
                <argument>-classpath</argument>
                <classpath/>
                <argument>-Djava.util.logging.config.file=${project.basedir}/lib/logging.properties</argument>
                <argument>${exec.mainClass}</argument>
              </arguments>
            </configuration>
          </execution>
          <execution>
            <id>exec-java</id>
            <goals>
              <goal>java</goal>
            </goals>
            <configuration>
              <mainClass>${exec.mainClass}</mainClass>
            </configuration>
          </execution>
        </executions>
      </plugin>
      <plugin>
        <groupId>org.eclipse.jetty</groupId>
        <artifactId>jetty-maven-plugin</artifactId>
        <version>${jetty.version}</version>
      </plugin>
      <plugin>
        <groupId>org.jetbrains.kotlin</groupId>
        <artifactId>kotlin-maven-plugin</artifactId>
        <version>${kotlin.version}</version>
        <executions>
          <execution>
            <id>compile</id>
            <phase>compile</phase>
            <goals>
              <goal>compile</goal>
            </goals>
            <configuration>
              <sourceDirs>
                <sourceDir>${project.basedir}/src/main/kotlin</sourceDir>
                <sourceDir>${project.basedir}/src/main/java</sourceDir>
              </sourceDirs>
            </configuration>
          </execution>
          <execution>
            <id>test-compile</id>
            <phase>test-compile</phase>
            <goals>
              <goal>test-compile</goal>
            </goals>
            <configuration>
              <sourceDirs>
                <sourceDir>${project.basedir}/src/test/kotlin</sourceDir>
                <sourceDir>${project.basedir}/src/test/java</sourceDir>
              </sourceDirs>
            </configuration>
          </execution>
        </executions>
        <configuration>
          <jvmTarget>1.8</jvmTarget>
          <args>
            <arg>-Xallow-result-return-type</arg>
          </args>
        </configuration>
      </plugin>
      <plugin>
        <groupId>org.apache.maven.plugins</groupId>
        <artifactId>maven-compiler-plugin</artifactId>
        <version>3.5.1</version>
        <executions>
          <!-- Replacing default-compile as it is treated specially by maven -->
          <execution>
            <id>default-compile</id>
            <phase>none</phase>
          </execution>
          <!-- Replacing default-testCompile as it is treated specially by maven -->
          <execution>
            <id>default-testCompile</id>
            <phase>none</phase>
          </execution>
          <execution>
            <id>java-compile</id>
            <phase>compile</phase>
            <goals>
              <goal>compile</goal>
            </goals>
          </execution>
          <execution>
            <id>java-test-compile</id>
            <phase>test-compile</phase>
            <goals>
              <goal>testCompile</goal>
            </goals>
          </execution>
        </executions>
        <configuration>
          <source>1.8</source>
          <target>1.8</target>
          <compilerArgs>
            <arg>-Xlint:all</arg>
          </compilerArgs>
        </configuration>
      </plugin>
      <plugin>
        <groupId>org.apache.maven.plugins</groupId>
        <artifactId>maven-surefire-plugin</artifactId>
        <version>2.22.2</version>
        <configuration>
          <reuseForks>false</reuseForks>
        </configuration>
      </plugin>
      <plugin>
        <groupId>org.apache.maven.plugins</groupId>
        <artifactId>maven-antrun-plugin</artifactId>
        <version>1.8</version>
        <executions>
          <execution>
            <id>ktlint</id>
            <phase>verify</phase>
            <configuration>
              <target name="ktlint">
                <java taskname="ktlint" dir="${basedir}" fork="true" failonerror="true"
                      classpathref="maven.plugin.classpath" classname="com.pinterest.ktlint.Main">
                  <arg value="src/**/*.kt"/>
                  <!-- to generate report in checkstyle format prepend following args: -->
                  <!--
                  <arg value="[dash][dash]reporter=plain"/>
                  <arg value="[dash][dash]reporter=checkstyle,output=${project.build.directory}/ktlint.xml"/>
                  -->
                  <!-- see https://github.com/shyiko/ktlint#usage for more -->
                </java>
              </target>
            </configuration>
            <goals><goal>run</goal></goals>
          </execution>
          <execution>
            <id>ktlint-format</id>
            <configuration>
              <target name="ktlint">
                <java taskname="ktlint" dir="${basedir}" fork="true" failonerror="true"
                      classpathref="maven.plugin.classpath" classname="com.pinterest.ktlint.Main">
                  <arg value="-F"/>
                  <arg value="src/**/*.kt"/>
                </java>
              </target>
            </configuration>
            <goals><goal>run</goal></goals>
          </execution>
        </executions>
        <dependencies>
          <dependency>
            <groupId>com.pinterest</groupId>
            <artifactId>ktlint</artifactId>
            <version>0.36.0</version>
          </dependency>
          <!-- additional 3rd party ruleset(s) can be specified here -->
        </dependencies>
      </plugin>
    </plugins>
  </build>
  <repositories>
    <repository>
      <id>jitsi-maven-repository-releases</id>
      <layout>default</layout>
      <name>Jitsi Maven Repository (Releases)</name>
      <releases>
        <enabled>true</enabled>
      </releases>
      <snapshots>
        <enabled>false</enabled>
      </snapshots>
      <url>https://github.com/jitsi/jitsi-maven-repository/raw/master/releases/</url>
    </repository>
    <repository>
      <id>jitsi-maven-repository-snapshots</id>
      <layout>default</layout>
      <name>Jitsi Maven Repository (Snapshots)</name>
      <releases>
        <enabled>false</enabled>
      </releases>
      <snapshots>
        <enabled>true</enabled>
      </snapshots>
      <url>https://github.com/jitsi/jitsi-maven-repository/raw/master/snapshots/</url>
    </repository>
  </repositories>
</project><|MERGE_RESOLUTION|>--- conflicted
+++ resolved
@@ -79,11 +79,7 @@
     <dependency>
       <groupId>${project.groupId}</groupId>
       <artifactId>jitsi-media-transform</artifactId>
-<<<<<<< HEAD
       <version>1.0-86-gb3dd6ba</version>
-=======
-      <version>1.0-83-g94e7271</version>
->>>>>>> 4e503f36
     </dependency>
     <dependency>
       <groupId>${project.groupId}</groupId>
