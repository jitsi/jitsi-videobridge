<!--
  ~ Copyright @ 2018 - present 8x8, Inc.
  ~
  ~ Licensed under the Apache License, Version 2.0 (the "License");
  ~ you may not use this file except in compliance with the License.
  ~ You may obtain a copy of the License at
  ~
  ~     http://www.apache.org/licenses/LICENSE-2.0
  ~
  ~ Unless required by applicable law or agreed to in writing, software
  ~ distributed under the License is distributed on an "AS IS" BASIS,
  ~ WITHOUT WARRANTIES OR CONDITIONS OF ANY KIND, either express or implied.
  ~ See the License for the specific language governing permissions and
  ~ limitations under the License.
  -->

<project xmlns="http://maven.apache.org/POM/4.0.0" xmlns:xsi="http://www.w3.org/2001/XMLSchema-instance" xsi:schemaLocation="http://maven.apache.org/POM/4.0.0 http://maven.apache.org/xsd/maven-4.0.0.xsd">
    <modelVersion>4.0.0</modelVersion>

    <groupId>org.jitsi</groupId>
    <artifactId>jvb-parent</artifactId>
    <version>2.1-SNAPSHOT</version>
    <packaging>pom</packaging>

    <properties>
        <jetty.version>9.4.15.v20190215</jetty.version>
        <kotlin.version>1.3.71</kotlin.version>
        <project.build.sourceEncoding>UTF-8</project.build.sourceEncoding>
        <jicoco.version>1.1-42-geac01c8</jicoco.version>
        <jitsi.utils.version>1.0-58-gaa5a28f</jitsi.utils.version>
        <maven-shade-plugin.version>3.2.2</maven-shade-plugin.version>
        <spotbugs.version>4.0.1</spotbugs.version>
        <jersey.version>2.30.1</jersey.version>
    </properties>

    <modules>
        <module>jvb-api</module>
        <module>jvb</module>
    </modules>

    <dependencyManagement>
        <dependencies>
            <dependency>
                <groupId>${project.groupId}</groupId>
                <artifactId>jicoco</artifactId>
                <version>${jicoco.version}</version>
            </dependency>
            <dependency>
                <groupId>${project.groupId}</groupId>
                <artifactId>jicoco-test-kotlin</artifactId>
                <version>${jicoco.version}</version>
            </dependency>
            <dependency>
                <groupId>${project.groupId}</groupId>
                <artifactId>jicoco-config</artifactId>
                <version>${jicoco.version}</version>
            </dependency>
            <dependency>
                <groupId>${project.groupId}</groupId>
                <artifactId>jitsi-utils</artifactId>
                <version>${jitsi.utils.version}</version>
            </dependency>
            <dependency>
                <groupId>${project.groupId}</groupId>
                <artifactId>jitsi-metaconfig</artifactId>
                <version>c3d8c51747</version>
            </dependency>
            <dependency>
                <groupId>${project.groupId}</groupId>
                <artifactId>ice4j</artifactId>
                <version>3.0-18-g686164f</version>
            </dependency>
            <dependency>
                <groupId>${project.groupId}</groupId>
                <artifactId>rtp</artifactId>
                <version>1.0-49-gb097255</version>
            </dependency>
            <dependency>
                <groupId>${project.groupId}</groupId>
                <artifactId>jitsi-media-transform</artifactId>
<<<<<<< HEAD
                <version>1.0-SNAPSHOT</version>
=======
                <version>1.0-173-g2e98d2d</version>
>>>>>>> 8e8e7236
            </dependency>
            <dependency>
                <groupId>${project.groupId}</groupId>
                <artifactId>jitsi-xmpp-extensions</artifactId>
                <version>1.0-8-g340be56</version>
            </dependency>
            <dependency>
                <groupId>${project.groupId}</groupId>
                <artifactId>jitsi-stats</artifactId>
                <version>1.0-3-gd5cc199</version>
            </dependency>
        </dependencies>
    </dependencyManagement>
    <repositories>
        <repository>
            <id>jitpack.io</id>
            <url>https://jitpack.io</url>
        </repository>
    </repositories>

</project><|MERGE_RESOLUTION|>--- conflicted
+++ resolved
@@ -78,11 +78,7 @@
             <dependency>
                 <groupId>${project.groupId}</groupId>
                 <artifactId>jitsi-media-transform</artifactId>
-<<<<<<< HEAD
                 <version>1.0-SNAPSHOT</version>
-=======
-                <version>1.0-173-g2e98d2d</version>
->>>>>>> 8e8e7236
             </dependency>
             <dependency>
                 <groupId>${project.groupId}</groupId>
