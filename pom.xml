--- conflicted
+++ resolved
@@ -27,13 +27,8 @@
         <kotlin.version>1.6.21</kotlin.version>
         <kotest.version>5.3.0</kotest.version>
         <junit.version>5.8.2</junit.version>
-<<<<<<< HEAD
-        <jicoco.version>1.1-113-g4e7ea8b</jicoco.version>
+        <jicoco.version>1.1-115-g332f4e7</jicoco.version>
         <jitsi.utils.version>1.0-121-g7d81074</jitsi.utils.version>
-=======
-        <jicoco.version>1.1-115-g332f4e7</jicoco.version>
-        <jitsi.utils.version>1.0-119-ga7b23ff</jitsi.utils.version>
->>>>>>> a6e85fee
         <ktlint-maven-plugin.version>1.13.1</ktlint-maven-plugin.version>
         <maven-shade-plugin.version>3.2.2</maven-shade-plugin.version>
         <spotbugs.version>4.6.0</spotbugs.version>
