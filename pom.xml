--- conflicted
+++ resolved
@@ -107,11 +107,7 @@
             <dependency>
                 <groupId>${project.groupId}</groupId>
                 <artifactId>jitsi-media-transform</artifactId>
-<<<<<<< HEAD
-                <version>1.0-275-g0f02686</version>
-=======
                 <version>1.0-276-gf95fb9d</version>
->>>>>>> a60fdbf4
             </dependency>
             <dependency>
                 <groupId>${project.groupId}</groupId>
