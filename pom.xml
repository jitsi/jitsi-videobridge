<!--
  ~ Copyright @ 2018 - present 8x8, Inc.
  ~
  ~ Licensed under the Apache License, Version 2.0 (the "License");
  ~ you may not use this file except in compliance with the License.
  ~ You may obtain a copy of the License at
  ~
  ~     http://www.apache.org/licenses/LICENSE-2.0
  ~
  ~ Unless required by applicable law or agreed to in writing, software
  ~ distributed under the License is distributed on an "AS IS" BASIS,
  ~ WITHOUT WARRANTIES OR CONDITIONS OF ANY KIND, either express or implied.
  ~ See the License for the specific language governing permissions and
  ~ limitations under the License.
  -->

<project xmlns="http://maven.apache.org/POM/4.0.0" xmlns:xsi="http://www.w3.org/2001/XMLSchema-instance" xsi:schemaLocation="http://maven.apache.org/POM/4.0.0 http://maven.apache.org/xsd/maven-4.0.0.xsd">
    <modelVersion>4.0.0</modelVersion>

    <groupId>org.jitsi</groupId>
    <artifactId>jvb-parent</artifactId>
    <version>2.1-SNAPSHOT</version>
    <packaging>pom</packaging>

    <properties>
        <jetty.version>9.4.35.v20201120</jetty.version>
        <kotlin.version>1.3.72</kotlin.version>
        <kotest.version>4.1.3</kotest.version>
        <jicoco.version>1.1-72-g13b454a</jicoco.version>
        <jitsi.utils.version>1.0-71-g013973b</jitsi.utils.version>
        <maven-shade-plugin.version>3.2.2</maven-shade-plugin.version>
        <spotbugs.version>4.1.4</spotbugs.version>
        <jersey.version>2.32</jersey.version>
        <project.build.sourceEncoding>UTF-8</project.build.sourceEncoding>
    </properties>

    <build>
        <plugins>
            <plugin>
                <groupId>org.apache.maven.plugins</groupId>
                <artifactId>maven-enforcer-plugin</artifactId>
                <version>3.0.0-M3</version>
                <executions>
                    <execution>
                        <id>enforce-maven</id>
                        <goals>
                            <goal>enforce</goal>
                        </goals>
                        <configuration>
                            <rules>
                                <requireMavenVersion>
                                    <version>3.5.0</version>
                                </requireMavenVersion>
                            </rules>
                        </configuration>
                    </execution>
                </executions>
            </plugin>
        </plugins>
    </build>

    <modules>
        <module>jvb-api</module>
        <module>jvb</module>
    </modules>

    <dependencyManagement>
        <dependencies>
            <dependency>
                <groupId>${project.groupId}</groupId>
                <artifactId>jicoco</artifactId>
                <version>${jicoco.version}</version>
            </dependency>
            <dependency>
                <groupId>${project.groupId}</groupId>
                <artifactId>jicoco-test-kotlin</artifactId>
                <version>${jicoco.version}</version>
            </dependency>
            <dependency>
                <groupId>${project.groupId}</groupId>
                <artifactId>jicoco-config</artifactId>
                <version>${jicoco.version}</version>
            </dependency>
            <dependency>
                <groupId>${project.groupId}</groupId>
                <artifactId>jitsi-utils</artifactId>
                <version>${jitsi.utils.version}</version>
            </dependency>
            <dependency>
                <groupId>${project.groupId}</groupId>
                <artifactId>jitsi-metaconfig</artifactId>
                <version>315a3cec35</version>
            </dependency>
            <dependency>
                <groupId>${project.groupId}</groupId>
                <artifactId>ice4j</artifactId>
                <version>3.0-22-g67ffceb</version>
            </dependency>
            <dependency>
                <groupId>${project.groupId}</groupId>
                <artifactId>rtp</artifactId>
                <version>1.0-54-ge0d663c</version>
            </dependency>
            <dependency>
                <groupId>${project.groupId}</groupId>
                <artifactId>jitsi-media-transform</artifactId>
<<<<<<< HEAD
                <version>1.0-SNAPSHOT</version>
=======
                <version>1.0-214-gfc6cda2</version>
>>>>>>> 2f43d1b4
            </dependency>
            <dependency>
                <groupId>${project.groupId}</groupId>
                <artifactId>jitsi-xmpp-extensions</artifactId>
                <version>1.0-15-g813e4c4</version>
            </dependency>
            <dependency>
                <groupId>${project.groupId}</groupId>
                <artifactId>jitsi-stats</artifactId>
                <version>1.0-4-g6d906b2</version>
            </dependency>
        </dependencies>
    </dependencyManagement>
    <repositories>
        <repository>
            <id>jitpack.io</id>
            <url>https://jitpack.io</url>
        </repository>
    </repositories>

</project><|MERGE_RESOLUTION|>--- conflicted
+++ resolved
@@ -104,11 +104,7 @@
             <dependency>
                 <groupId>${project.groupId}</groupId>
                 <artifactId>jitsi-media-transform</artifactId>
-<<<<<<< HEAD
                 <version>1.0-SNAPSHOT</version>
-=======
-                <version>1.0-214-gfc6cda2</version>
->>>>>>> 2f43d1b4
             </dependency>
             <dependency>
                 <groupId>${project.groupId}</groupId>
