--- conflicted
+++ resolved
@@ -27,13 +27,8 @@
         <kotlin.version>1.6.21</kotlin.version>
         <kotest.version>5.3.0</kotest.version>
         <junit.version>5.8.2</junit.version>
-<<<<<<< HEAD
-        <jicoco.version>1.1-116-g1e384d9</jicoco.version>
         <jitsi.utils.version>1.0-124-ge57838f</jitsi.utils.version>
-=======
         <jicoco.version>1.1-118-ge02029b</jicoco.version>
-        <jitsi.utils.version>1.0-123-gb819a87</jitsi.utils.version>
->>>>>>> a81dd2c2
         <ktlint-maven-plugin.version>1.13.1</ktlint-maven-plugin.version>
         <maven-shade-plugin.version>3.2.2</maven-shade-plugin.version>
         <spotbugs.version>4.6.0</spotbugs.version>
