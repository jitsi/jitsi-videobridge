<!--
  ~ Copyright @ 2018 - present 8x8, Inc.
  ~
  ~ Licensed under the Apache License, Version 2.0 (the "License");
  ~ you may not use this file except in compliance with the License.
  ~ You may obtain a copy of the License at
  ~
  ~     http://www.apache.org/licenses/LICENSE-2.0
  ~
  ~ Unless required by applicable law or agreed to in writing, software
  ~ distributed under the License is distributed on an "AS IS" BASIS,
  ~ WITHOUT WARRANTIES OR CONDITIONS OF ANY KIND, either express or implied.
  ~ See the License for the specific language governing permissions and
  ~ limitations under the License.
  -->

<project xmlns="http://maven.apache.org/POM/4.0.0" xmlns:xsi="http://www.w3.org/2001/XMLSchema-instance" xsi:schemaLocation="http://maven.apache.org/POM/4.0.0 http://maven.apache.org/xsd/maven-4.0.0.xsd">
    <modelVersion>4.0.0</modelVersion>

    <groupId>org.jitsi</groupId>
    <artifactId>jvb-parent</artifactId>
    <version>2.1-SNAPSHOT</version>
    <packaging>pom</packaging>

    <properties>
        <jetty.version>11.0.10</jetty.version>
        <kotlin.version>1.6.21</kotlin.version>
        <kotest.version>5.3.0</kotest.version>
        <junit.version>5.8.2</junit.version>
        <jitsi.utils.version>1.0-124-ge57838f</jitsi.utils.version>
        <jicoco.version>1.1-122-g7bba0d6</jicoco.version>
        <ktlint-maven-plugin.version>1.13.1</ktlint-maven-plugin.version>
        <maven-shade-plugin.version>3.2.2</maven-shade-plugin.version>
        <spotbugs.version>4.6.0</spotbugs.version>
        <jersey.version>3.0.4</jersey.version>
        <jackson.version>2.12.4</jackson.version>
        <bouncycastle.version>1.70</bouncycastle.version>
        <prometheus.version>0.16.0</prometheus.version>
        <project.build.sourceEncoding>UTF-8</project.build.sourceEncoding>
    </properties>

    <build>
        <plugins>
            <plugin>
                <groupId>org.apache.maven.plugins</groupId>
                <artifactId>maven-enforcer-plugin</artifactId>
                <version>3.0.0-M3</version>
                <executions>
                    <execution>
                        <id>enforce-maven</id>
                        <goals>
                            <goal>enforce</goal>
                        </goals>
                        <configuration>
                            <rules>
                                <requireMavenVersion>
                                    <version>3.5.0</version>
                                </requireMavenVersion>
                            </rules>
                        </configuration>
                    </execution>
                </executions>
            </plugin>
        </plugins>
    </build>

    <modules>
        <module>rtp</module>
        <module>jitsi-media-transform</module>
        <module>jvb</module>
    </modules>

    <dependencyManagement>
        <dependencies>
            <dependency>
                <groupId>${project.groupId}</groupId>
                <artifactId>jicoco</artifactId>
                <version>${jicoco.version}</version>
            </dependency>
            <dependency>
                <groupId>${project.groupId}</groupId>
                <artifactId>jicoco-test-kotlin</artifactId>
                <version>${jicoco.version}</version>
            </dependency>
            <dependency>
                <groupId>${project.groupId}</groupId>
                <artifactId>jicoco-config</artifactId>
                <version>${jicoco.version}</version>
            </dependency>
            <dependency>
                <groupId>${project.groupId}</groupId>
                <artifactId>jicoco-metrics</artifactId>
                <version>${jicoco.version}</version>
            </dependency>
            <dependency>
                <groupId>${project.groupId}</groupId>
                <artifactId>jitsi-utils</artifactId>
                <version>${jitsi.utils.version}</version>
            </dependency>
            <dependency>
                <groupId>${project.groupId}</groupId>
                <artifactId>jitsi-metaconfig</artifactId>
                <version>1.0-11-g8cf950e</version>
            </dependency>
            <dependency>
                <groupId>${project.groupId}</groupId>
                <artifactId>ice4j</artifactId>
                <version>3.0-58-gf41542d</version>
            </dependency>
            <dependency>
                <groupId>${project.groupId}</groupId>
                <artifactId>jitsi-xmpp-extensions</artifactId>
<<<<<<< HEAD
                <version>1.0-SNAPSHOT</version>
=======
                <version>1.0-64-gf221325</version>
>>>>>>> f6426ea0
            </dependency>
        </dependencies>
    </dependencyManagement>

    <profiles>
        <profile>
            <id>coverage</id>
            <build>
                <plugins>
                    <plugin>
                        <groupId>org.jacoco</groupId>
                        <artifactId>jacoco-maven-plugin</artifactId>
                        <version>0.8.8</version>
                        <executions>
                            <execution>
                                <goals>
                                    <goal>prepare-agent</goal>
                                </goals>
                            </execution>
                            <!-- attached to Maven test phase -->
                            <execution>
                                <id>report</id>
                                <phase>test</phase>
                                <goals>
                                    <goal>report</goal>
                                </goals>
                            </execution>
                        </executions>
                    </plugin>
                </plugins>
            </build>
        </profile>
    </profiles>
</project><|MERGE_RESOLUTION|>--- conflicted
+++ resolved
@@ -110,11 +110,7 @@
             <dependency>
                 <groupId>${project.groupId}</groupId>
                 <artifactId>jitsi-xmpp-extensions</artifactId>
-<<<<<<< HEAD
-                <version>1.0-SNAPSHOT</version>
-=======
                 <version>1.0-64-gf221325</version>
->>>>>>> f6426ea0
             </dependency>
         </dependencies>
     </dependencyManagement>
