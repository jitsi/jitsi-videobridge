--- conflicted
+++ resolved
@@ -16,14 +16,9 @@
     <smack.version>4.2.4-47d17fc</smack.version>
     <jitsi.utils.version>1.0-40-g3244250</jitsi.utils.version>
     <jicoco.version>1.1-25-g0328114</jicoco.version>
-<<<<<<< HEAD
     <maven-shade-plugin.version>3.2.2</maven-shade-plugin.version>
     <spotbugs.version>4.0.1</spotbugs.version>
-=======
-    <maven-shade-plugin.version>3.2.1</maven-shade-plugin.version>
-    <spotbugs.version>4.0.0-RC1</spotbugs.version>
     <jersey.version>2.30.1</jersey.version>
->>>>>>> df01c1c9
   </properties>
 
   <profiles>
