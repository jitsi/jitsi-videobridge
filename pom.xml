<!--
  ~ Copyright @ 2018 - present 8x8, Inc.
  ~
  ~ Licensed under the Apache License, Version 2.0 (the "License");
  ~ you may not use this file except in compliance with the License.
  ~ You may obtain a copy of the License at
  ~
  ~     http://www.apache.org/licenses/LICENSE-2.0
  ~
  ~ Unless required by applicable law or agreed to in writing, software
  ~ distributed under the License is distributed on an "AS IS" BASIS,
  ~ WITHOUT WARRANTIES OR CONDITIONS OF ANY KIND, either express or implied.
  ~ See the License for the specific language governing permissions and
  ~ limitations under the License.
  -->

<project xmlns="http://maven.apache.org/POM/4.0.0" xmlns:xsi="http://www.w3.org/2001/XMLSchema-instance" xsi:schemaLocation="http://maven.apache.org/POM/4.0.0 http://maven.apache.org/xsd/maven-4.0.0.xsd">
    <modelVersion>4.0.0</modelVersion>

    <groupId>org.jitsi</groupId>
    <artifactId>jvb-parent</artifactId>
    <version>2.1-SNAPSHOT</version>
    <packaging>pom</packaging>

    <properties>
        <jetty.version>9.4.44.v20210927</jetty.version>
        <kotlin.version>1.5.31</kotlin.version>
        <kotest.version>4.6.3</kotest.version>
        <junit.version>5.8.1</junit.version>
        <jicoco.version>1.1-101-g2170967</jicoco.version>
        <jitsi.utils.version>1.0-111-g8ea4491</jitsi.utils.version>
        <ktlint-maven-plugin.version>1.11.0</ktlint-maven-plugin.version>
        <maven-shade-plugin.version>3.2.2</maven-shade-plugin.version>
        <spotbugs.version>4.5.0</spotbugs.version>
        <jersey.version>2.35</jersey.version>
        <jackson.version>2.12.4</jackson.version>
        <project.build.sourceEncoding>UTF-8</project.build.sourceEncoding>
    </properties>

    <build>
        <plugins>
            <plugin>
                <groupId>org.apache.maven.plugins</groupId>
                <artifactId>maven-enforcer-plugin</artifactId>
                <version>3.0.0-M3</version>
                <executions>
                    <execution>
                        <id>enforce-maven</id>
                        <goals>
                            <goal>enforce</goal>
                        </goals>
                        <configuration>
                            <rules>
                                <requireMavenVersion>
                                    <version>3.5.0</version>
                                </requireMavenVersion>
                            </rules>
                        </configuration>
                    </execution>
                </executions>
            </plugin>
        </plugins>
    </build>

    <modules>
        <module>jvb-api</module>
        <module>jvb</module>
    </modules>

    <dependencyManagement>
        <dependencies>
            <dependency>
                <groupId>${project.groupId}</groupId>
                <artifactId>jicoco</artifactId>
                <version>${jicoco.version}</version>
            </dependency>
            <dependency>
                <groupId>${project.groupId}</groupId>
                <artifactId>jicoco-test-kotlin</artifactId>
                <version>${jicoco.version}</version>
            </dependency>
            <dependency>
                <groupId>${project.groupId}</groupId>
                <artifactId>jicoco-config</artifactId>
                <version>${jicoco.version}</version>
            </dependency>
            <dependency>
                <groupId>${project.groupId}</groupId>
                <artifactId>jitsi-utils</artifactId>
                <version>${jitsi.utils.version}</version>
            </dependency>
            <dependency>
                <groupId>${project.groupId}</groupId>
                <artifactId>jitsi-metaconfig</artifactId>
                <version>1.0-9-g5e1b624</version>
            </dependency>
            <dependency>
                <groupId>${project.groupId}</groupId>
                <artifactId>ice4j</artifactId>
                <version>3.0-52-ga9ba80e</version>
            </dependency>
            <dependency>
                <groupId>${project.groupId}</groupId>
                <artifactId>rtp</artifactId>
                <version>1.0-66-ge69c30b</version>
            </dependency>
            <dependency>
                <groupId>${project.groupId}</groupId>
                <artifactId>jitsi-media-transform</artifactId>
<<<<<<< HEAD
                <version>1.0-SNAPSHOT</version>
=======
                <version>1.0-285-g73f116a</version>
>>>>>>> bb2e082f
            </dependency>
            <dependency>
                <groupId>${project.groupId}</groupId>
                <artifactId>jitsi-xmpp-extensions</artifactId>
                <version>1.0-44-g707c6af</version>
            </dependency>
            <dependency>
                <groupId>${project.groupId}</groupId>
                <artifactId>jitsi-stats</artifactId>
                <version>1.0-13-g1ca7967</version>
            </dependency>
        </dependencies>
    </dependencyManagement>

    <profiles>
        <profile>
            <id>coverage</id>
            <build>
                <plugins>
                    <plugin>
                        <groupId>org.jacoco</groupId>
                        <artifactId>jacoco-maven-plugin</artifactId>
                        <version>0.8.7</version>
                        <executions>
                            <execution>
                                <goals>
                                    <goal>prepare-agent</goal>
                                </goals>
                            </execution>
                            <!-- attached to Maven test phase -->
                            <execution>
                                <id>report</id>
                                <phase>test</phase>
                                <goals>
                                    <goal>report</goal>
                                </goals>
                            </execution>
                        </executions>
                    </plugin>
                </plugins>
            </build>
        </profile>
    </profiles>
</project><|MERGE_RESOLUTION|>--- conflicted
+++ resolved
@@ -107,11 +107,7 @@
             <dependency>
                 <groupId>${project.groupId}</groupId>
                 <artifactId>jitsi-media-transform</artifactId>
-<<<<<<< HEAD
-                <version>1.0-SNAPSHOT</version>
-=======
                 <version>1.0-285-g73f116a</version>
->>>>>>> bb2e082f
             </dependency>
             <dependency>
                 <groupId>${project.groupId}</groupId>
