--- conflicted
+++ resolved
@@ -112,11 +112,7 @@
             <dependency>
                 <groupId>${project.groupId}</groupId>
                 <artifactId>jitsi-xmpp-extensions</artifactId>
-<<<<<<< HEAD
                 <version>1.0-SNAPSHOT</version>
-=======
-                <version>1.0-35-g090af0a</version>
->>>>>>> b5f3b420
             </dependency>
             <dependency>
                 <groupId>${project.groupId}</groupId>
