--- conflicted
+++ resolved
@@ -28,11 +28,7 @@
         <kotest.version>5.3.0</kotest.version>
         <junit.version>5.8.2</junit.version>
         <jicoco.version>1.1-115-g332f4e7</jicoco.version>
-<<<<<<< HEAD
-        <jitsi.utils.version>1.0-121-g7d81074</jitsi.utils.version>
-=======
         <jitsi.utils.version>1.0-123-gb819a87</jitsi.utils.version>
->>>>>>> c0961243
         <ktlint-maven-plugin.version>1.13.1</ktlint-maven-plugin.version>
         <maven-shade-plugin.version>3.2.2</maven-shade-plugin.version>
         <spotbugs.version>4.6.0</spotbugs.version>
