--- conflicted
+++ resolved
@@ -27,13 +27,8 @@
         <kotlin.version>2.0.0</kotlin.version>
         <kotest.version>5.9.1</kotest.version>
         <junit.version>5.10.2</junit.version>
-<<<<<<< HEAD
         <jitsi.utils.version>1.0-136-gdb7b716</jitsi.utils.version>
-        <jicoco.version>1.1-158-g9fcf1b7</jicoco.version>
-=======
-        <jitsi.utils.version>1.0-133-g6af1020</jitsi.utils.version>
         <jicoco.version>1.1-159-gf9c2712</jicoco.version>
->>>>>>> 27179e5c
         <mockk.version>1.13.11</mockk.version>
         <ktlint-maven-plugin.version>3.2.0</ktlint-maven-plugin.version>
         <maven-shade-plugin.version>3.6.0</maven-shade-plugin.version>
