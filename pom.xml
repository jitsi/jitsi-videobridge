<!--
  ~ Copyright @ 2018 - present 8x8, Inc.
  ~
  ~ Licensed under the Apache License, Version 2.0 (the "License");
  ~ you may not use this file except in compliance with the License.
  ~ You may obtain a copy of the License at
  ~
  ~     http://www.apache.org/licenses/LICENSE-2.0
  ~
  ~ Unless required by applicable law or agreed to in writing, software
  ~ distributed under the License is distributed on an "AS IS" BASIS,
  ~ WITHOUT WARRANTIES OR CONDITIONS OF ANY KIND, either express or implied.
  ~ See the License for the specific language governing permissions and
  ~ limitations under the License.
  -->

<project xmlns="http://maven.apache.org/POM/4.0.0" xmlns:xsi="http://www.w3.org/2001/XMLSchema-instance" xsi:schemaLocation="http://maven.apache.org/POM/4.0.0 http://maven.apache.org/xsd/maven-4.0.0.xsd">
    <modelVersion>4.0.0</modelVersion>

    <groupId>org.jitsi</groupId>
    <artifactId>jvb-parent</artifactId>
    <version>2.1-SNAPSHOT</version>
    <packaging>pom</packaging>

    <properties>
        <jetty.version>9.4.15.v20190215</jetty.version>
        <kotlin.version>1.3.71</kotlin.version>
        <project.build.sourceEncoding>UTF-8</project.build.sourceEncoding>
        <jicoco.version>1.1-39-g6b2d353</jicoco.version>
        <jitsi.utils.version>1.0-57-g502cdeb</jitsi.utils.version>
        <maven-shade-plugin.version>3.2.2</maven-shade-plugin.version>
        <spotbugs.version>4.0.1</spotbugs.version>
        <jersey.version>2.30.1</jersey.version>
    </properties>

    <modules>
        <module>jvb-api</module>
        <module>jvb</module>
    </modules>

    <dependencyManagement>
        <dependencies>
            <dependency>
                <groupId>${project.groupId}</groupId>
                <artifactId>jicoco</artifactId>
                <version>${jicoco.version}</version>
            </dependency>
            <dependency>
                <groupId>${project.groupId}</groupId>
                <artifactId>jicoco-kotlin</artifactId>
                <version>${jicoco.version}</version>
            </dependency>
            <dependency>
                <groupId>${project.groupId}</groupId>
                <artifactId>jicoco-config</artifactId>
                <version>${jicoco.version}</version>
            </dependency>
            <dependency>
                <groupId>${project.groupId}</groupId>
                <artifactId>jitsi-utils</artifactId>
                <version>${jitsi.utils.version}</version>
            </dependency>
            <dependency>
                <groupId>${project.groupId}</groupId>
                <artifactId>jitsi-utils-kotlin</artifactId>
                <version>${jitsi.utils.version}</version>
            </dependency>
            <dependency>
                <groupId>${project.groupId}</groupId>
                <artifactId>jitsi-metaconfig</artifactId>
                <version>c3d8c51747</version>
            </dependency>
            <dependency>
                <groupId>${project.groupId}</groupId>
                <artifactId>ice4j</artifactId>
                <version>3.0-18-g686164f</version>
            </dependency>
            <dependency>
                <groupId>${project.groupId}</groupId>
                <artifactId>rtp</artifactId>
                <version>1.0-46-gd3742d1</version>
            </dependency>
            <dependency>
                <groupId>${project.groupId}</groupId>
                <artifactId>jitsi-media-transform</artifactId>
<<<<<<< HEAD
                <version>1.0-SNAPSHOT</version>
=======
                <version>1.0-170-g4afcf27</version>
>>>>>>> 8c3fa375
            </dependency>
            <dependency>
                <groupId>${project.groupId}</groupId>
                <artifactId>jitsi-xmpp-extensions</artifactId>
                <version>1.0-8-g340be56</version>
            </dependency>
            <dependency>
                <groupId>${project.groupId}</groupId>
                <artifactId>jitsi-stats</artifactId>
                <version>1.0-3-gd5cc199</version>
            </dependency>
        </dependencies>
    </dependencyManagement>
    <repositories>
        <repository>
            <id>jitpack.io</id>
            <url>https://jitpack.io</url>
        </repository>
    </repositories>

</project><|MERGE_RESOLUTION|>--- conflicted
+++ resolved
@@ -83,11 +83,7 @@
             <dependency>
                 <groupId>${project.groupId}</groupId>
                 <artifactId>jitsi-media-transform</artifactId>
-<<<<<<< HEAD
                 <version>1.0-SNAPSHOT</version>
-=======
-                <version>1.0-170-g4afcf27</version>
->>>>>>> 8c3fa375
             </dependency>
             <dependency>
                 <groupId>${project.groupId}</groupId>
