<!--
  ~ Copyright @ 2018 - present 8x8, Inc.
  ~
  ~ Licensed under the Apache License, Version 2.0 (the "License");
  ~ you may not use this file except in compliance with the License.
  ~ You may obtain a copy of the License at
  ~
  ~     http://www.apache.org/licenses/LICENSE-2.0
  ~
  ~ Unless required by applicable law or agreed to in writing, software
  ~ distributed under the License is distributed on an "AS IS" BASIS,
  ~ WITHOUT WARRANTIES OR CONDITIONS OF ANY KIND, either express or implied.
  ~ See the License for the specific language governing permissions and
  ~ limitations under the License.
  -->

<project xmlns="http://maven.apache.org/POM/4.0.0" xmlns:xsi="http://www.w3.org/2001/XMLSchema-instance" xsi:schemaLocation="http://maven.apache.org/POM/4.0.0 http://maven.apache.org/xsd/maven-4.0.0.xsd">
    <modelVersion>4.0.0</modelVersion>

    <groupId>org.jitsi</groupId>
    <artifactId>jvb-parent</artifactId>
    <version>2.1-SNAPSHOT</version>
    <packaging>pom</packaging>

    <properties>
        <jetty.version>9.4.15.v20190215</jetty.version>
        <kotlin.version>1.3.72</kotlin.version>
        <kotest.version>4.1.3</kotest.version>
        <project.build.sourceEncoding>UTF-8</project.build.sourceEncoding>
        <jicoco.version>1.1-58-g13ed16a</jicoco.version>
        <jitsi.utils.version>1.0-58-gaa5a28f</jitsi.utils.version>
        <maven-shade-plugin.version>3.2.2</maven-shade-plugin.version>
        <spotbugs.version>4.0.1</spotbugs.version>
        <jersey.version>2.30.1</jersey.version>
    </properties>

    <modules>
        <module>jvb-api</module>
        <module>jvb</module>
    </modules>

    <dependencyManagement>
        <dependencies>
            <dependency>
                <groupId>${project.groupId}</groupId>
                <artifactId>jicoco</artifactId>
                <version>${jicoco.version}</version>
            </dependency>
            <dependency>
                <groupId>${project.groupId}</groupId>
                <artifactId>jicoco-test-kotlin</artifactId>
                <version>${jicoco.version}</version>
            </dependency>
            <dependency>
                <groupId>${project.groupId}</groupId>
                <artifactId>jicoco-config</artifactId>
                <version>${jicoco.version}</version>
            </dependency>
            <dependency>
                <groupId>${project.groupId}</groupId>
                <artifactId>jitsi-utils</artifactId>
                <version>${jitsi.utils.version}</version>
            </dependency>
            <dependency>
                <groupId>${project.groupId}</groupId>
                <artifactId>jitsi-metaconfig</artifactId>
                <version>315a3cec35</version>
            </dependency>
            <dependency>
                <groupId>${project.groupId}</groupId>
                <artifactId>ice4j</artifactId>
                <version>3.0-20-g29ae806</version>
            </dependency>
            <dependency>
                <groupId>${project.groupId}</groupId>
                <artifactId>rtp</artifactId>
                <version>1.0-54-ge0d663c</version>
            </dependency>
            <dependency>
                <groupId>${project.groupId}</groupId>
                <artifactId>jitsi-media-transform</artifactId>
<<<<<<< HEAD
                <version>1.0-SNAPSHOT</version>
=======
                <version>1.0-189-g3359d7e</version>
>>>>>>> 0e339707
            </dependency>
            <dependency>
                <groupId>${project.groupId}</groupId>
                <artifactId>jitsi-xmpp-extensions</artifactId>
                <version>1.0-15-g813e4c4</version>
            </dependency>
            <dependency>
                <groupId>${project.groupId}</groupId>
                <artifactId>jitsi-stats</artifactId>
                <version>1.0-4-g6d906b2</version>
            </dependency>
        </dependencies>
    </dependencyManagement>
    <repositories>
        <repository>
            <id>jitpack.io</id>
            <url>https://jitpack.io</url>
        </repository>
    </repositories>

</project><|MERGE_RESOLUTION|>--- conflicted
+++ resolved
@@ -79,11 +79,7 @@
             <dependency>
                 <groupId>${project.groupId}</groupId>
                 <artifactId>jitsi-media-transform</artifactId>
-<<<<<<< HEAD
                 <version>1.0-SNAPSHOT</version>
-=======
-                <version>1.0-189-g3359d7e</version>
->>>>>>> 0e339707
             </dependency>
             <dependency>
                 <groupId>${project.groupId}</groupId>
