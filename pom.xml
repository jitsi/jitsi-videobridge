<!--
  ~ Copyright @ 2018 - present 8x8, Inc.
  ~
  ~ Licensed under the Apache License, Version 2.0 (the "License");
  ~ you may not use this file except in compliance with the License.
  ~ You may obtain a copy of the License at
  ~
  ~     http://www.apache.org/licenses/LICENSE-2.0
  ~
  ~ Unless required by applicable law or agreed to in writing, software
  ~ distributed under the License is distributed on an "AS IS" BASIS,
  ~ WITHOUT WARRANTIES OR CONDITIONS OF ANY KIND, either express or implied.
  ~ See the License for the specific language governing permissions and
  ~ limitations under the License.
  -->

<project xmlns="http://maven.apache.org/POM/4.0.0" xmlns:xsi="http://www.w3.org/2001/XMLSchema-instance" xsi:schemaLocation="http://maven.apache.org/POM/4.0.0 http://maven.apache.org/xsd/maven-4.0.0.xsd">
    <modelVersion>4.0.0</modelVersion>

    <groupId>org.jitsi</groupId>
    <artifactId>jvb-parent</artifactId>
    <version>2.1-SNAPSHOT</version>
    <packaging>pom</packaging>

    <properties>
        <jetty.version>11.0.9</jetty.version>
<<<<<<< HEAD
        <kotlin.version>1.6.21</kotlin.version>
        <kotest.version>5.3.0</kotest.version>
        <junit.version>5.8.2</junit.version>
        <jicoco.version>1.1-107-gfb316f8</jicoco.version>
=======
        <kotlin.version>1.5.31</kotlin.version>
        <kotest.version>4.6.3</kotest.version>
        <junit.version>5.8.1</junit.version>
        <jicoco.version>1.1-109-gd47a5e0</jicoco.version>
>>>>>>> 9a450d0e
        <jitsi.utils.version>1.0-115-gb93957d</jitsi.utils.version>
        <ktlint-maven-plugin.version>1.13.1</ktlint-maven-plugin.version>
        <maven-shade-plugin.version>3.2.2</maven-shade-plugin.version>
        <spotbugs.version>4.6.0</spotbugs.version>
        <jersey.version>3.0.4</jersey.version>
        <jackson.version>2.12.4</jackson.version>
        <project.build.sourceEncoding>UTF-8</project.build.sourceEncoding>
    </properties>

    <build>
        <plugins>
            <plugin>
                <groupId>org.apache.maven.plugins</groupId>
                <artifactId>maven-enforcer-plugin</artifactId>
                <version>3.0.0-M3</version>
                <executions>
                    <execution>
                        <id>enforce-maven</id>
                        <goals>
                            <goal>enforce</goal>
                        </goals>
                        <configuration>
                            <rules>
                                <requireMavenVersion>
                                    <version>3.5.0</version>
                                </requireMavenVersion>
                            </rules>
                        </configuration>
                    </execution>
                </executions>
            </plugin>
        </plugins>
    </build>

    <modules>
        <module>jvb-api</module>
        <module>jvb</module>
    </modules>

    <dependencyManagement>
        <dependencies>
            <dependency>
                <groupId>${project.groupId}</groupId>
                <artifactId>jicoco</artifactId>
                <version>${jicoco.version}</version>
            </dependency>
            <dependency>
                <groupId>${project.groupId}</groupId>
                <artifactId>jicoco-test-kotlin</artifactId>
                <version>${jicoco.version}</version>
            </dependency>
            <dependency>
                <groupId>${project.groupId}</groupId>
                <artifactId>jicoco-config</artifactId>
                <version>${jicoco.version}</version>
            </dependency>
            <dependency>
                <groupId>${project.groupId}</groupId>
                <artifactId>jitsi-utils</artifactId>
                <version>${jitsi.utils.version}</version>
            </dependency>
            <dependency>
                <groupId>${project.groupId}</groupId>
                <artifactId>jitsi-metaconfig</artifactId>
                <version>1.0-9-g5e1b624</version>
            </dependency>
            <dependency>
                <groupId>${project.groupId}</groupId>
                <artifactId>ice4j</artifactId>
                <version>3.0-58-gf41542d</version>
            </dependency>
            <dependency>
                <groupId>${project.groupId}</groupId>
                <artifactId>rtp</artifactId>
                <version>1.0-69-gd8300a6</version>
            </dependency>
            <dependency>
                <groupId>${project.groupId}</groupId>
                <artifactId>jitsi-media-transform</artifactId>
                <version>1.0-304-g3131b52</version>
            </dependency>
            <dependency>
                <groupId>${project.groupId}</groupId>
                <artifactId>jitsi-xmpp-extensions</artifactId>
                <version>1.0-53-g0113a6b</version>
            </dependency>
            <dependency>
                <groupId>${project.groupId}</groupId>
                <artifactId>jitsi-stats</artifactId>
                <version>1.0-13-g1ca7967</version>
            </dependency>
        </dependencies>
    </dependencyManagement>

    <profiles>
        <profile>
            <id>coverage</id>
            <build>
                <plugins>
                    <plugin>
                        <groupId>org.jacoco</groupId>
                        <artifactId>jacoco-maven-plugin</artifactId>
                        <version>0.8.8</version>
                        <executions>
                            <execution>
                                <goals>
                                    <goal>prepare-agent</goal>
                                </goals>
                            </execution>
                            <!-- attached to Maven test phase -->
                            <execution>
                                <id>report</id>
                                <phase>test</phase>
                                <goals>
                                    <goal>report</goal>
                                </goals>
                            </execution>
                        </executions>
                    </plugin>
                </plugins>
            </build>
        </profile>
    </profiles>
</project><|MERGE_RESOLUTION|>--- conflicted
+++ resolved
@@ -24,17 +24,10 @@
 
     <properties>
         <jetty.version>11.0.9</jetty.version>
-<<<<<<< HEAD
         <kotlin.version>1.6.21</kotlin.version>
         <kotest.version>5.3.0</kotest.version>
         <junit.version>5.8.2</junit.version>
-        <jicoco.version>1.1-107-gfb316f8</jicoco.version>
-=======
-        <kotlin.version>1.5.31</kotlin.version>
-        <kotest.version>4.6.3</kotest.version>
-        <junit.version>5.8.1</junit.version>
         <jicoco.version>1.1-109-gd47a5e0</jicoco.version>
->>>>>>> 9a450d0e
         <jitsi.utils.version>1.0-115-gb93957d</jitsi.utils.version>
         <ktlint-maven-plugin.version>1.13.1</ktlint-maven-plugin.version>
         <maven-shade-plugin.version>3.2.2</maven-shade-plugin.version>
