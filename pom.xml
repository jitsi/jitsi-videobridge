<!--
  ~ Copyright @ 2018 - present 8x8, Inc.
  ~
  ~ Licensed under the Apache License, Version 2.0 (the "License");
  ~ you may not use this file except in compliance with the License.
  ~ You may obtain a copy of the License at
  ~
  ~     http://www.apache.org/licenses/LICENSE-2.0
  ~
  ~ Unless required by applicable law or agreed to in writing, software
  ~ distributed under the License is distributed on an "AS IS" BASIS,
  ~ WITHOUT WARRANTIES OR CONDITIONS OF ANY KIND, either express or implied.
  ~ See the License for the specific language governing permissions and
  ~ limitations under the License.
  -->

<project xmlns="http://maven.apache.org/POM/4.0.0" xmlns:xsi="http://www.w3.org/2001/XMLSchema-instance" xsi:schemaLocation="http://maven.apache.org/POM/4.0.0 http://maven.apache.org/xsd/maven-4.0.0.xsd">
    <modelVersion>4.0.0</modelVersion>

    <groupId>org.jitsi</groupId>
    <artifactId>jvb-parent</artifactId>
    <version>2.1-SNAPSHOT</version>
    <packaging>pom</packaging>

    <properties>
        <jetty.version>9.4.15.v20190215</jetty.version>
        <kotlin.version>1.3.71</kotlin.version>
        <project.build.sourceEncoding>UTF-8</project.build.sourceEncoding>
        <smack.version>4.2.4-47d17fc</smack.version>
        <jicoco.version>1.1-35-g0a59939</jicoco.version>
        <jitsi.utils.version>1.0-47-gdb30505</jitsi.utils.version>
        <maven-shade-plugin.version>3.2.2</maven-shade-plugin.version>
        <spotbugs.version>4.0.1</spotbugs.version>
        <jersey.version>2.30.1</jersey.version>
    </properties>

    <modules>
        <module>jvb-api</module>
        <module>jvb_pom.xml</module>
    </modules>

    <dependencyManagement>
        <dependencies>
            <dependency>
                <groupId>${project.groupId}</groupId>
                <artifactId>jicoco</artifactId>
                <version>${jicoco.version}</version>
            </dependency>
            <dependency>
                <groupId>${project.groupId}</groupId>
                <artifactId>jicoco-kotlin</artifactId>
                <version>${jicoco.version}</version>
            </dependency>
            <dependency>
                <groupId>${project.groupId}</groupId>
                <artifactId>jitsi-utils</artifactId>
                <version>${jitsi.utils.version}</version>
            </dependency>
            <dependency>
                <groupId>${project.groupId}</groupId>
                <artifactId>jitsi-utils-kotlin</artifactId>
                <version>${jitsi.utils.version}</version>
            </dependency>
            <dependency>
                <groupId>${project.groupId}</groupId>
                <artifactId>ice4j</artifactId>
                <version>3.0-18-g686164f</version>
            </dependency>
            <dependency>
                <groupId>${project.groupId}</groupId>
                <artifactId>rtp</artifactId>
                <version>1.0-46-gd3742d1</version>
            </dependency>
            <dependency>
                <groupId>${project.groupId}</groupId>
                <artifactId>jitsi-media-transform</artifactId>
<<<<<<< HEAD
                <version>1.0-SNAPSHOT</version>
=======
                <version>1.0-161-gc1b49ff</version>
>>>>>>> e781420d
            </dependency>
            <dependency>
                <groupId>${project.groupId}</groupId>
                <artifactId>jitsi-xmpp-extensions</artifactId>
                <version>1.0-8-g340be56</version>
            </dependency>
            <dependency>
                <groupId>${project.groupId}</groupId>
                <artifactId>jitsi-stats</artifactId>
                <version>1.0-3-gd5cc199</version>
            </dependency>
        </dependencies>
    </dependencyManagement>

</project><|MERGE_RESOLUTION|>--- conflicted
+++ resolved
@@ -74,11 +74,7 @@
             <dependency>
                 <groupId>${project.groupId}</groupId>
                 <artifactId>jitsi-media-transform</artifactId>
-<<<<<<< HEAD
                 <version>1.0-SNAPSHOT</version>
-=======
-                <version>1.0-161-gc1b49ff</version>
->>>>>>> e781420d
             </dependency>
             <dependency>
                 <groupId>${project.groupId}</groupId>
