<!--
  ~ Copyright @ 2018 - present 8x8, Inc.
  ~
  ~ Licensed under the Apache License, Version 2.0 (the "License");
  ~ you may not use this file except in compliance with the License.
  ~ You may obtain a copy of the License at
  ~
  ~     http://www.apache.org/licenses/LICENSE-2.0
  ~
  ~ Unless required by applicable law or agreed to in writing, software
  ~ distributed under the License is distributed on an "AS IS" BASIS,
  ~ WITHOUT WARRANTIES OR CONDITIONS OF ANY KIND, either express or implied.
  ~ See the License for the specific language governing permissions and
  ~ limitations under the License.
  -->

<project xmlns="http://maven.apache.org/POM/4.0.0" xmlns:xsi="http://www.w3.org/2001/XMLSchema-instance" xsi:schemaLocation="http://maven.apache.org/POM/4.0.0 http://maven.apache.org/xsd/maven-4.0.0.xsd">
    <modelVersion>4.0.0</modelVersion>

    <groupId>org.jitsi</groupId>
    <artifactId>jvb-parent</artifactId>
    <version>2.1-SNAPSHOT</version>
    <packaging>pom</packaging>

    <properties>
        <jetty.version>9.4.15.v20190215</jetty.version>
        <kotlin.version>1.3.72</kotlin.version>
        <kotest.version>4.1.3</kotest.version>
        <project.build.sourceEncoding>UTF-8</project.build.sourceEncoding>
        <jicoco.version>1.1-56-g6e18786</jicoco.version>
        <jitsi.utils.version>1.0-58-gaa5a28f</jitsi.utils.version>
        <maven-shade-plugin.version>3.2.2</maven-shade-plugin.version>
        <spotbugs.version>4.0.1</spotbugs.version>
        <jersey.version>2.30.1</jersey.version>
    </properties>

    <modules>
        <module>jvb-api</module>
        <module>jvb</module>
    </modules>

    <dependencyManagement>
        <dependencies>
            <dependency>
                <groupId>${project.groupId}</groupId>
                <artifactId>jicoco</artifactId>
                <version>${jicoco.version}</version>
            </dependency>
            <dependency>
                <groupId>${project.groupId}</groupId>
                <artifactId>jicoco-test-kotlin</artifactId>
                <version>${jicoco.version}</version>
            </dependency>
            <dependency>
                <groupId>${project.groupId}</groupId>
                <artifactId>jicoco-config</artifactId>
                <version>${jicoco.version}</version>
            </dependency>
            <dependency>
                <groupId>${project.groupId}</groupId>
                <artifactId>jitsi-utils</artifactId>
                <version>${jitsi.utils.version}</version>
            </dependency>
            <dependency>
                <groupId>${project.groupId}</groupId>
                <artifactId>jitsi-metaconfig</artifactId>
                <version>30cdd3e22b</version>
            </dependency>
            <dependency>
                <groupId>${project.groupId}</groupId>
                <artifactId>ice4j</artifactId>
                <version>3.0-18-g686164f</version>
            </dependency>
            <dependency>
                <groupId>${project.groupId}</groupId>
                <artifactId>rtp</artifactId>
                <version>1.0-53-g6a4fa99</version>
            </dependency>
            <dependency>
                <groupId>${project.groupId}</groupId>
                <artifactId>jitsi-media-transform</artifactId>
<<<<<<< HEAD
                <version>1.0-183-gf4ee7e7</version>
=======
                <version>1.0-182-g8e59628</version>
>>>>>>> 9c971a81
            </dependency>
            <dependency>
                <groupId>${project.groupId}</groupId>
                <artifactId>jitsi-xmpp-extensions</artifactId>
                <version>1.0-15-g813e4c4</version>
            </dependency>
            <dependency>
                <groupId>${project.groupId}</groupId>
                <artifactId>jitsi-stats</artifactId>
                <version>1.0-4-g6d906b2</version>
            </dependency>
        </dependencies>
    </dependencyManagement>
    <repositories>
        <repository>
            <id>jitpack.io</id>
            <url>https://jitpack.io</url>
        </repository>
    </repositories>

</project><|MERGE_RESOLUTION|>--- conflicted
+++ resolved
@@ -79,11 +79,7 @@
             <dependency>
                 <groupId>${project.groupId}</groupId>
                 <artifactId>jitsi-media-transform</artifactId>
-<<<<<<< HEAD
                 <version>1.0-183-gf4ee7e7</version>
-=======
-                <version>1.0-182-g8e59628</version>
->>>>>>> 9c971a81
             </dependency>
             <dependency>
                 <groupId>${project.groupId}</groupId>
